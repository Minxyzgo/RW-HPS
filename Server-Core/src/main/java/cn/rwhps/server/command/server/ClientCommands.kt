/*
 * Copyright 2020-2022 RW-HPS Team and contributors.
 *
 * 此源代码的使用受 GNU AFFERO GENERAL PUBLIC LICENSE version 3 许可证的约束, 可以在以下链接找到该许可证.
 * Use of this source code is governed by the GNU AGPLv3 license that can be found through the following link.
 *
 * https://github.com/RW-HPS/RW-HPS/blob/master/LICENSE
 */

package cn.rwhps.server.command.server

import cn.rwhps.server.core.Call
import cn.rwhps.server.core.Call.sendMessageLocal
import cn.rwhps.server.core.Call.sendSystemMessage
import cn.rwhps.server.core.Call.sendSystemMessageLocal
import cn.rwhps.server.core.Call.sendSystemTeamMessageLocal
import cn.rwhps.server.core.Call.sendTeamData
import cn.rwhps.server.core.Call.sendTeamMessage
import cn.rwhps.server.core.Call.testPreparationPlayer
import cn.rwhps.server.core.Call.upDataGameData
import cn.rwhps.server.core.thread.CallTimeTask
import cn.rwhps.server.core.thread.Threads
import cn.rwhps.server.data.global.Data
import cn.rwhps.server.data.global.Data.LINE_SEPARATOR
import cn.rwhps.server.data.global.NetStaticData
import cn.rwhps.server.data.player.Player
import cn.rwhps.server.data.plugin.PluginManage
import cn.rwhps.server.game.GameMaps.MapType
import cn.rwhps.server.game.event.EventType.GameStartEvent
import cn.rwhps.server.util.IsUtil.notIsBlank
import cn.rwhps.server.util.IsUtil.notIsNumeric
import cn.rwhps.server.util.Time
import cn.rwhps.server.util.game.CommandHandler
import cn.rwhps.server.util.game.Events
import cn.rwhps.server.util.log.Log.error
import java.io.IOException
import java.util.concurrent.TimeUnit
import java.util.concurrent.atomic.AtomicBoolean
import java.util.concurrent.atomic.AtomicInteger
import java.util.stream.IntStream

/**
 * @author RW-HPS/Dr
 */
internal class ClientCommands(handler: CommandHandler) {
    private val localeUtil = Data.i18NBundle
    private fun isAdmin(player: Player): Boolean {
        if (player.isAdmin) {
            return true
        }
        player.sendSystemMessage(player.i18NBundle.getinput("err.noAdmin"))
        return false
    }

    private fun checkSiteNumb(int: String, player: Player): Boolean {
        if (notIsNumeric(int)) {
            player.sendSystemMessage(player.i18NBundle.getinput("err.noNumber"))
            return false
        }
        if (int.toInt() < 0) {
            player.sendSystemMessage(player.i18NBundle.getinput("err.noInt"))
            return false
        }
        if (int.toInt() > (Data.config.MaxPlayer)) {
            player.sendSystemMessage(player.i18NBundle.getinput("err.maxPlayer"))
            return false
        }
        return true
    }

    init {
        handler.register("help", "clientCommands.help") { _: Array<String>?, player: Player ->
            val str = StringBuilder(16)
            for (command in handler.commandList) {
                if (command.description.startsWith("#")) {
                    str.append("   ").append(command.text).append(if (command.paramText.isEmpty()) "" else " ")
                        .append(command.paramText).append(" - ").append(command.description.substring(1))
                } else {
                    if ("HIDE" == command.description) {
                        continue
                    }
                    str.append("   ").append(command.text).append(if (command.paramText.isEmpty()) "" else " ")
                        .append(command.paramText).append(" - ").append(player.i18NBundle.getinput(command.description))
                        .append(LINE_SEPARATOR)
                }
            }
            player.sendSystemMessage(str.toString())
        }
        handler.register("map", "<MapNumber...>", "clientCommands.map") { args: Array<String>, player: Player ->
            if (isAdmin(player)) {
                if (Data.game.isStartGame || Data.game.mapLock) {
                    return@register
                }
                val response = StringBuilder(args[0])
                var i = 1
                val lens = args.size
                while (i < lens) {
                    response.append(" ").append(args[i])
                    i++
                }
                val inputMapName = response.toString().replace("'", "").replace(" ", "").replace("-", "").replace("_", "")
                val mapPlayer = Data.MapsMap[inputMapName]
                if (mapPlayer != null) {
                    val data = mapPlayer.split("@").toTypedArray()
                    Data.game.maps.mapName = data[0]
                    Data.game.maps.mapPlayer = data[1]
                    Data.game.maps.mapType = MapType.defaultMap
                } else {
                    if (Data.game.mapsData.size == 0) {
                        return@register
                    }
                    if (notIsNumeric(inputMapName)) {
                        player.sendSystemMessage(localeUtil.getinput("err.noNumber"))
                        return@register
                    }
                    val name = Data.game.mapsData.keys().toSeq()[inputMapName.toInt()]
                    val data = Data.game.mapsData[name]
                    Data.game.maps.mapData = data
                    Data.game.maps.mapType = data.mapType
                    Data.game.maps.mapName = name
                    Data.game.maps.mapPlayer = ""
                    player.sendSystemMessage(player.i18NBundle.getinput("map.custom.info"))
                }
                Call.sendSystemMessage(localeUtil.getinput("map.to",player.name,Data.game.maps.mapName))
                upDataGameData()
            }
        }
        handler.register("maps", "[page]", "clientCommands.maps") { _: Array<String>?, player: Player ->
            if (Data.game.isStartGame) {
                player.sendSystemMessage(localeUtil.getinput("err.startGame"))
                return@register
            }
            if (Data.game.mapsData.size == 0) {
                return@register
            }
            val response = StringBuilder()
            val i = AtomicInteger(0)
            response.append(localeUtil.getinput("maps.top"))
            Data.game.mapsData.keys().forEach { k: String ->
                response.append(localeUtil.getinput("maps.info", i.get(), k)).append(LINE_SEPARATOR)
                i.getAndIncrement()
            }
            player.sendSystemMessage(response.toString())
        }
        handler.register("afk", "clientCommands.afk") { _: Array<String>?, player: Player ->
            if (!Data.game.isAfk) {
                player.sendSystemMessage(localeUtil.getinput("ban.comm", "afk"))
                return@register
            }
            if (player.isAdmin) {
                player.sendSystemMessage(localeUtil.getinput("afk.adminNo"))
            } else {
                if (Data.game.isStartGame) {
                    player.sendSystemMessage(localeUtil.getinput("err.startGame"))
                    return@register
                }
                if (Threads.containsTimeTask(CallTimeTask.PlayerAfkTask)) {
                    return@register
                }
                val admin = AtomicBoolean(true)
                Data.game.playerManage.playerGroup.eachAllFind({ p: Player -> p.isAdmin },{ _: Player -> admin.set(false) })
                if (admin.get() && Data.config.OneAdmin) {
                    player.isAdmin = true
                    upDataGameData()
                    sendSystemMessageLocal("afk.end.noAdmin", player.name)
                    return@register
                }
                Threads.newCountdown(CallTimeTask.PlayerAfkTask, 30, TimeUnit.SECONDS) {
                    Data.game.playerManage.playerGroup.eachAllFind(
                        { p: Player -> p.isAdmin }) { i: Player ->
                        i.isAdmin = false
                        player.isAdmin = true
                        upDataGameData()
                        sendSystemMessageLocal("afk.end.ok", player.name)
                    }
                }
                sendSystemMessageLocal("afk.start", player.name)
            }
        }
        handler.register("give", "<PlayerSerialNumber>", "clientCommands.give") { args: Array<String>, player: Player ->
            if (isAdmin(player)) {
                if (Data.game.isStartGame) {
                    player.sendSystemMessage(localeUtil.getinput("err.startGame"))
                    return@register
                }
                if (notIsNumeric(args[0])) {
                    player.sendSystemMessage(localeUtil.getinput("err.noNumber"))
                    return@register
                }
                val playerSite = args[0].toInt() - 1
                val newAdmin = Data.game.playerManage.getPlayerArray(playerSite)
                if (notIsBlank(newAdmin)) {
                    player.isAdmin = false
                    newAdmin!!.isAdmin = true
                    upDataGameData()
<<<<<<< HEAD
                    sendSystemMessage("give.ok", player.name)
                } else {
                    player.sendSystemMessage(player.getinput("give.noPlayer", player.name))
=======
                    sendMessageLocal(player, "give.ok", newAdmin.name)
                } else {
                    sendMessageLocal(player, "give.noPlayer")
>>>>>>> fe658ff2
                }
            }
        }
        handler.register("nosay", "<on/off>", "clientCommands.noSay") { args: Array<String>, player: Player ->
            player.noSay = "on" == args[0]
            player.sendSystemMessage(localeUtil.getinput("server.noSay", if (player.noSay) "开启" else "关闭"))
        }
        handler.register("am", "<on/off>", "clientCommands.am") { args: Array<String>, player: Player ->
            if (isAdmin(player)) {
                Data.game.playerManage.amTeam = "on" == args[0]
                if (Data.game.playerManage.amTeam) {
                    Data.game.lockTeam = true
                    Data.game.playerManage.amYesPlayerTeam()
                } else {
                    Data.game.playerManage.amNoPlayerTeam()
                }
                player.sendSystemMessage(localeUtil.getinput("server.amTeam", if (Data.game.playerManage.amTeam) "开启" else "关闭"))
            }

        }
        handler.register("income", "<income>", "clientCommands.income") { args: Array<String>, player: Player ->
            if (isAdmin(player)) {
                if (Data.game.isStartGame) {
                    player.sendSystemMessage(player.i18NBundle.getinput("err.startGame"))
                    return@register
                }
                Data.game.income = args[0].toFloat()
                upDataGameData()
            }
        }
        handler.register("status", "clientCommands.status") { _: Array<String>?, player: Player ->
            player.sendSystemMessage(
                player.i18NBundle.getinput(
                    "status.version",
                    Data.game.playerManage.playerGroup.size,
                    Data.core.admin.bannedIPs.size,
                    Data.SERVER_CORE_VERSION,
                    NetStaticData.RwHps.typeConnect.version
                )
            )
        }
        handler.register("kick", "<PlayerSerialNumber>", "clientCommands.kick") { args: Array<String>, player: Player ->
            if (Data.game.isStartGame) {
                player.sendSystemMessage(player.i18NBundle.getinput("err.startGame"))
                return@register
            }
            if (isAdmin(player)) {
                if (notIsNumeric(args[0])) {
                    player.sendSystemMessage(player.i18NBundle.getinput("err.noNumber"))
                    return@register
                }
                val site = args[0].toInt() - 1
                val kickPlayer = Data.game.playerManage.getPlayerArray(site)
                if (kickPlayer != null) {
                    try {
                        kickPlayer.kickPlayer(localeUtil.getinput("kick.you"),60)
                    } catch (e: IOException) {
                        error("[Player] Send Kick Player Error", e)
                    }
                }
            }
        }
        handler.register("sync",  "clientCommands.sync") { _: Array<String>?, player: Player ->
            run {
                if (Data.game.playerManage.playerGroup.size == 0) {
                    player.sendSystemMessage("Only one player, Ban Sync")
                } else {
                    player.sync()
                }
            }
        }
        handler.register("summon", "<unitName>", "clientCommands.kick") { args: Array<String>, player: Player ->
            if (!Data.game.isStartGame) {
                player.sendSystemMessage(player.i18NBundle.getinput("err.noStartGame"))
                return@register
            }
            if (player.superAdmin) {
                val unit = args[0]
                player.sendSystemMessage("请Ping地图需要生成位置")
                player.addData("Summon", unit)
            }
        }
        handler.register("pause", "clientCommands.pause") { _: Array<String>, player: Player ->
            if (isAdmin(player)) {
                if (!Data.game.isStartGame) {
                    player.sendSystemMessage(player.i18NBundle.getinput("err.noStartGame"))
                    return@register
                }
                Data.game.gamePaused = true
                Call.sendSystemMessage(player.i18NBundle.getinput("pause.ok"))
            }
        }
        handler.register("unpause", "clientCommands.unpause") { _: Array<String>, player: Player ->
            if (isAdmin(player)) {
                if (!Data.game.isStartGame) {
                    player.sendSystemMessage(player.i18NBundle.getinput("err.noStartGame"))
                    return@register
                }
                Data.game.gamePaused = true
                Call.sendSystemMessage(player.i18NBundle.getinput("unpause.ok"))
            }
        }
        handler.register("color", "<colorID>","clientCommands.color") { args: Array<String>, player: Player ->
            if (Data.game.isStartGame) {
                player.sendSystemMessage(player.i18NBundle.getinput("err.startGame"))
                return@register
            }

            if (checkSiteNumb(args[0],player)) {
                player.color = args[0].toInt() -1
                sendTeamData()
            }
        }
        handler.register("iunit", "<SerialNumber> <unitID>","clientCommands.iunit") { args: Array<String>, player: Player ->
            //(type == 1) ? 1 : (type == 2) ? 2 : (type ==3) ? 3 : (type == 4) ? 4 : 100
            //Call.sendSystemMessage(player.i18NBundle.getinput("unpause.ok"))
            if (Data.game.isStartGame) {
                player.sendSystemMessage(player.i18NBundle.getinput("err.startGame"))
                return@register
            }

            if (checkSiteNumb(args[0],player)) {
                val site = args[0].toInt() -1
                val inPlayer: Player? = Data.game.playerManage.getPlayerArray(site)

                if (inPlayer == null) {
                    player.sendSystemMessage(player.i18NBundle.getinput("err.player.no.site",site))
                    return@register
                }

                inPlayer.startUnit = if (IntStream.of(1,2,3,4,100,101,102,103).anyMatch { it == args[1].toInt() }) args[1].toInt() else 1
                sendTeamData()
            }
        }


        handler.register("i", "<i...>", "HIDE") { args: Array<String>?, player: Player ->
            if (args.contentToString().contains("同步:对象ID:")) {
                player.sync()
            }
        }

        /* QC */
        handler.register("credits", "<money>", "HIDE") { args: Array<String>, player: Player ->
            if (isAdmin(player)) {
                if (notIsNumeric(args[0])) {
                    player.sendSystemMessage(localeUtil.getinput("err.noNumber"))
                    return@register
                }
                when (args[0].toInt()) {
                    0 -> Data.game.credits = 1
                    1000 -> Data.game.credits = 2
                    2000 -> Data.game.credits = 3
                    5000 -> Data.game.credits = 4
                    10000 -> Data.game.credits = 5
                    50000 -> Data.game.credits = 6
                    100000 -> Data.game.credits = 7
                    200000 -> Data.game.credits = 8
                    4000 -> Data.game.credits = 0
                    else -> {
                    }
                }
                upDataGameData()
            }
        }
        handler.register("nukes", "<boolean>", "HIDE") { args: Array<String>, player: Player ->
            if (isAdmin(player)) {
                Data.game.noNukes = !java.lang.Boolean.parseBoolean(args[0])
                upDataGameData()
            }
        }
        handler.register("addai", "HIDE") { _: Array<String>?, player: Player ->
            player.sendSystemMessage(player.i18NBundle.getinput("err.nosupr"))
            // 给他踢了 (不)
            //player.kickPlayer(player.i18NBundle.getinput("err.nosupr"),60)
        }
        handler.register("fog", "<type>", "HIDE") { args: Array<String>, player: Player ->
            if (isAdmin(player)) {
                Data.game.mist = if ("off" == args[0]) 0 else if ("basic" == args[0]) 1 else 2
                upDataGameData()
            }
        }
        handler.register("sharedcontrol", "<boolean>", "HIDE") { args: Array<String>, player: Player ->
            if (isAdmin(player)) {
                Data.game.sharedControl = java.lang.Boolean.parseBoolean(args[0])
                upDataGameData()
            }
        }
        handler.register("startingunits", "<type>", "HIDE") { args: Array<String>, player: Player ->
            if (isAdmin(player)) {
                if (notIsNumeric(args[0])) {
                    player.sendSystemMessage(player.i18NBundle.getinput("err.noNumber"))
                    return@register
                }
                //Data.game.initUnit = (type == 1) ? 1 : (type == 2) ? 2 : (type ==3) ? 3 : (type == 4) ? 4 : 100;
                Data.game.initUnit = args[0].toInt()
                Data.game.playerManage.runPlayerArrayDataRunnable { it?.startUnit = args[0].toInt() }
                upDataGameData()
            }
        }
        handler.register("start", "clientCommands.start") { _: Array<String>?, player: Player ->
            if (isAdmin(player)) {
                Threads.closeTimeTask(CallTimeTask.AutoStartTask)

                if (Threads.containsTimeTask(CallTimeTask.PlayerAfkTask)) {
                    Threads.closeTimeTask(CallTimeTask.PlayerAfkTask)
                    Call.sendSystemMessageLocal("afk.clear", player.name)
                }

                if (Data.config.StartMinPlayerSize != -1 &&
                    Data.config.StartMinPlayerSize > Data.game.playerManage.playerGroup.size) {
                    player.sendSystemMessage(player.i18NBundle.getinput("start.playerNo", Data.config.StartMinPlayerSize))
                    return@register
                }

                Data.game.isStartGame = true

                if (Data.game.maps.mapData != null) {
                    Data.game.maps.mapData!!.readMap()
                }

                val enc = NetStaticData.RwHps.abstractNetPacket.getTeamDataPacket()

                Data.game.playerManage.playerGroup.eachAll { e: Player ->
                    try {
                        e.con!!.sendTeamData(enc)
                        e.con!!.sendStartGame()
                        e.lastMoveTime = Time.concurrentSecond()
                    } catch (err: IOException) {
                        error("Start Error", err)
                    }
                }
                if (Data.game.sharedControl) {
                    Data.game.playerManage.playerGroup.eachAll { it.sharedControl = true }
                }
                Data.game.playerManage.updateControlIdentifier()
                testPreparationPlayer()
                Events.fire(GameStartEvent())
            }
        }
        handler.register("t", "<text...>", "clientCommands.t") { args: Array<String>, player: Player ->
            val response = StringBuilder(args[0])
            var i = 1
            val lens = args.size
            while (i < lens) {
                response.append(" ").append(args[i])
                i++
            }
            sendTeamMessage(player.team, player, response.toString())
        }
        handler.register("surrender", "clientCommands.surrender") { _: Array<String>?, player: Player ->
            if (Data.game.isStartGame) {
                // 我放弃了 建议来人修复这个阴间Vote
				/*if (Data.vote == null) {
                    if (Vote.testVoet(player)) {
                        Data.vote = Vote("surrender",player)
                    } else {
                        player.sendSystemMessage("[警告] 您正在尝试投降, 如果您确认要进行投票进行投降, 那么 请再点击一次投降")
                    }
				} else {
					Data.vote!!.toVote(player,"y")
				}*/
                player.con!!.sendSurrender()
            } else {
                player.sendSystemMessage(player.i18NBundle.getinput("err.noStartGame"))
            }
        }
        handler.register("teamlock", "[on/off]","clientCommands.teamlock") { args: Array<String>, player: Player ->
            if (isAdmin(player)) {
                Data.game.lockTeam = ("on" == args[0] || "true" == args[0])
                player.sendSystemMessage(player.i18NBundle.getinput("teamlock.info",Data.game.lockTeam))
            }
        }
        handler.register("killme", "clientCommands.killMe") { _: Array<String>?, player: Player ->
            if (Data.game.isStartGame) {
                player.con!!.sendSurrender()
            } else {
                player.sendSystemMessage(player.i18NBundle.getinput("err.noStartGame"))
            }
        }
        // TODO Vote
        /*
        handler.register("vote", "<gameover/kick> [player-site]", "clientCommands.vote") { args: Array<String>, player: Player ->
            when (args[0].lowercase(Locale.getDefault())) {
                "gameover" -> Data.Vote = Vote(player, args[0])
                "kick" -> if (args.size > 1 && isNumeric(args[1])) {
                    Data.Vote = Vote(player, args[0], args[1])
                } else {
                    player.sendSystemMessage(player.localeUtil.getinput("err.commandError"))
                }
                else -> player.sendSystemMessage(player.localeUtil.getinput("err.command"))
            }
        }

         */
        handler.register("move", "<PlayerSerialNumber> <ToSerialNumber> <?>", "HIDE") { args: Array<String>, player: Player ->
            if (Data.game.isStartGame) {
                player.sendSystemMessage(player.i18NBundle.getinput("err.startGame"))
                return@register
            }
            if (isAdmin(player)) {
                if (notIsNumeric(args[0]) && notIsNumeric(args[1]) && notIsNumeric(args[2])) {
                    player.sendSystemMessage(player.i18NBundle.getinput("err.noNumber"))
                    return@register
                }
                Data.game.playerManage.movePlayerSite(args[0].toInt(),args[1].toInt(),args[2].toInt(),true)
            }
        }
        handler.register("self_move", "<ToSerialNumber> <?>", "HIDE") { args: Array<String>, player: Player ->
            if (Data.game.isStartGame) {
                player.sendSystemMessage(player.i18NBundle.getinput("err.startGame"))
                return@register
            }
            if (Data.game.lockTeam) {
                return@register
            }
            if (notIsNumeric(args[0]) && notIsNumeric(args[1])) {
                player.sendSystemMessage(player.i18NBundle.getinput("err.noNumber"))
                return@register
            }
            Data.game.playerManage.movePlayerSite(player.site+1,args[0].toInt(),args[1].toInt())
        }
        handler.register("team", "<PlayerSiteNumber> <ToTeamNumber>", "HIDE") { args: Array<String>, player: Player ->
            if (Data.game.isStartGame) {
                player.sendSystemMessage(player.i18NBundle.getinput("err.startGame"))
                return@register
            }
            if (isAdmin(player)) {
                if (notIsNumeric(args[0]) && notIsNumeric(args[1])) {
                    player.sendSystemMessage(player.i18NBundle.getinput("err.noNumber"))
                    return@register
                }
                val playerSite = args[0].toInt() - 1
                val newSite = args[1].toInt() - 1
                if (playerSite < Data.game.maxPlayer && newSite < Data.game.maxPlayer) {
                    if (newSite > -1) {
                        val newTeamPlayer = Data.game.playerManage.getPlayerArray(playerSite)
                        if (newTeamPlayer != null) {
                            newTeamPlayer.team = newSite
                        }
                    }
                    sendTeamData()
                }
            }
        }
        handler.register("self_team", "<ToTeamNumber>", "HIDE") { args: Array<String>, player: Player ->
            if (Data.game.isStartGame) {
                player.sendSystemMessage(player.i18NBundle.getinput("err.startGame"))
                return@register
            }
            if (Data.game.lockTeam) {
                return@register
            }
            if (notIsNumeric(args[0])) {
                player.sendSystemMessage(player.i18NBundle.getinput("err.noNumber"))
                return@register
            }
            val newSite = args[0].toInt() - 1
            if (newSite < Data.game.maxPlayer) {
                player.team = newSite
                sendTeamData()
            }
        }

        PluginManage.runRegisterServerClientCommands(handler)
    }
}<|MERGE_RESOLUTION|>--- conflicted
+++ resolved
@@ -1,571 +1,566 @@
-/*
- * Copyright 2020-2022 RW-HPS Team and contributors.
- *
- * 此源代码的使用受 GNU AFFERO GENERAL PUBLIC LICENSE version 3 许可证的约束, 可以在以下链接找到该许可证.
- * Use of this source code is governed by the GNU AGPLv3 license that can be found through the following link.
- *
- * https://github.com/RW-HPS/RW-HPS/blob/master/LICENSE
- */
-
-package cn.rwhps.server.command.server
-
-import cn.rwhps.server.core.Call
-import cn.rwhps.server.core.Call.sendMessageLocal
-import cn.rwhps.server.core.Call.sendSystemMessage
-import cn.rwhps.server.core.Call.sendSystemMessageLocal
-import cn.rwhps.server.core.Call.sendSystemTeamMessageLocal
-import cn.rwhps.server.core.Call.sendTeamData
-import cn.rwhps.server.core.Call.sendTeamMessage
-import cn.rwhps.server.core.Call.testPreparationPlayer
-import cn.rwhps.server.core.Call.upDataGameData
-import cn.rwhps.server.core.thread.CallTimeTask
-import cn.rwhps.server.core.thread.Threads
-import cn.rwhps.server.data.global.Data
-import cn.rwhps.server.data.global.Data.LINE_SEPARATOR
-import cn.rwhps.server.data.global.NetStaticData
-import cn.rwhps.server.data.player.Player
-import cn.rwhps.server.data.plugin.PluginManage
-import cn.rwhps.server.game.GameMaps.MapType
-import cn.rwhps.server.game.event.EventType.GameStartEvent
-import cn.rwhps.server.util.IsUtil.notIsBlank
-import cn.rwhps.server.util.IsUtil.notIsNumeric
-import cn.rwhps.server.util.Time
-import cn.rwhps.server.util.game.CommandHandler
-import cn.rwhps.server.util.game.Events
-import cn.rwhps.server.util.log.Log.error
-import java.io.IOException
-import java.util.concurrent.TimeUnit
-import java.util.concurrent.atomic.AtomicBoolean
-import java.util.concurrent.atomic.AtomicInteger
-import java.util.stream.IntStream
-
-/**
- * @author RW-HPS/Dr
- */
-internal class ClientCommands(handler: CommandHandler) {
-    private val localeUtil = Data.i18NBundle
-    private fun isAdmin(player: Player): Boolean {
-        if (player.isAdmin) {
-            return true
-        }
-        player.sendSystemMessage(player.i18NBundle.getinput("err.noAdmin"))
-        return false
-    }
-
-    private fun checkSiteNumb(int: String, player: Player): Boolean {
-        if (notIsNumeric(int)) {
-            player.sendSystemMessage(player.i18NBundle.getinput("err.noNumber"))
-            return false
-        }
-        if (int.toInt() < 0) {
-            player.sendSystemMessage(player.i18NBundle.getinput("err.noInt"))
-            return false
-        }
-        if (int.toInt() > (Data.config.MaxPlayer)) {
-            player.sendSystemMessage(player.i18NBundle.getinput("err.maxPlayer"))
-            return false
-        }
-        return true
-    }
-
-    init {
-        handler.register("help", "clientCommands.help") { _: Array<String>?, player: Player ->
-            val str = StringBuilder(16)
-            for (command in handler.commandList) {
-                if (command.description.startsWith("#")) {
-                    str.append("   ").append(command.text).append(if (command.paramText.isEmpty()) "" else " ")
-                        .append(command.paramText).append(" - ").append(command.description.substring(1))
-                } else {
-                    if ("HIDE" == command.description) {
-                        continue
-                    }
-                    str.append("   ").append(command.text).append(if (command.paramText.isEmpty()) "" else " ")
-                        .append(command.paramText).append(" - ").append(player.i18NBundle.getinput(command.description))
-                        .append(LINE_SEPARATOR)
-                }
-            }
-            player.sendSystemMessage(str.toString())
-        }
-        handler.register("map", "<MapNumber...>", "clientCommands.map") { args: Array<String>, player: Player ->
-            if (isAdmin(player)) {
-                if (Data.game.isStartGame || Data.game.mapLock) {
-                    return@register
-                }
-                val response = StringBuilder(args[0])
-                var i = 1
-                val lens = args.size
-                while (i < lens) {
-                    response.append(" ").append(args[i])
-                    i++
-                }
-                val inputMapName = response.toString().replace("'", "").replace(" ", "").replace("-", "").replace("_", "")
-                val mapPlayer = Data.MapsMap[inputMapName]
-                if (mapPlayer != null) {
-                    val data = mapPlayer.split("@").toTypedArray()
-                    Data.game.maps.mapName = data[0]
-                    Data.game.maps.mapPlayer = data[1]
-                    Data.game.maps.mapType = MapType.defaultMap
-                } else {
-                    if (Data.game.mapsData.size == 0) {
-                        return@register
-                    }
-                    if (notIsNumeric(inputMapName)) {
-                        player.sendSystemMessage(localeUtil.getinput("err.noNumber"))
-                        return@register
-                    }
-                    val name = Data.game.mapsData.keys().toSeq()[inputMapName.toInt()]
-                    val data = Data.game.mapsData[name]
-                    Data.game.maps.mapData = data
-                    Data.game.maps.mapType = data.mapType
-                    Data.game.maps.mapName = name
-                    Data.game.maps.mapPlayer = ""
-                    player.sendSystemMessage(player.i18NBundle.getinput("map.custom.info"))
-                }
-                Call.sendSystemMessage(localeUtil.getinput("map.to",player.name,Data.game.maps.mapName))
-                upDataGameData()
-            }
-        }
-        handler.register("maps", "[page]", "clientCommands.maps") { _: Array<String>?, player: Player ->
-            if (Data.game.isStartGame) {
-                player.sendSystemMessage(localeUtil.getinput("err.startGame"))
-                return@register
-            }
-            if (Data.game.mapsData.size == 0) {
-                return@register
-            }
-            val response = StringBuilder()
-            val i = AtomicInteger(0)
-            response.append(localeUtil.getinput("maps.top"))
-            Data.game.mapsData.keys().forEach { k: String ->
-                response.append(localeUtil.getinput("maps.info", i.get(), k)).append(LINE_SEPARATOR)
-                i.getAndIncrement()
-            }
-            player.sendSystemMessage(response.toString())
-        }
-        handler.register("afk", "clientCommands.afk") { _: Array<String>?, player: Player ->
-            if (!Data.game.isAfk) {
-                player.sendSystemMessage(localeUtil.getinput("ban.comm", "afk"))
-                return@register
-            }
-            if (player.isAdmin) {
-                player.sendSystemMessage(localeUtil.getinput("afk.adminNo"))
-            } else {
-                if (Data.game.isStartGame) {
-                    player.sendSystemMessage(localeUtil.getinput("err.startGame"))
-                    return@register
-                }
-                if (Threads.containsTimeTask(CallTimeTask.PlayerAfkTask)) {
-                    return@register
-                }
-                val admin = AtomicBoolean(true)
-                Data.game.playerManage.playerGroup.eachAllFind({ p: Player -> p.isAdmin },{ _: Player -> admin.set(false) })
-                if (admin.get() && Data.config.OneAdmin) {
-                    player.isAdmin = true
-                    upDataGameData()
-                    sendSystemMessageLocal("afk.end.noAdmin", player.name)
-                    return@register
-                }
-                Threads.newCountdown(CallTimeTask.PlayerAfkTask, 30, TimeUnit.SECONDS) {
-                    Data.game.playerManage.playerGroup.eachAllFind(
-                        { p: Player -> p.isAdmin }) { i: Player ->
-                        i.isAdmin = false
-                        player.isAdmin = true
-                        upDataGameData()
-                        sendSystemMessageLocal("afk.end.ok", player.name)
-                    }
-                }
-                sendSystemMessageLocal("afk.start", player.name)
-            }
-        }
-        handler.register("give", "<PlayerSerialNumber>", "clientCommands.give") { args: Array<String>, player: Player ->
-            if (isAdmin(player)) {
-                if (Data.game.isStartGame) {
-                    player.sendSystemMessage(localeUtil.getinput("err.startGame"))
-                    return@register
-                }
-                if (notIsNumeric(args[0])) {
-                    player.sendSystemMessage(localeUtil.getinput("err.noNumber"))
-                    return@register
-                }
-                val playerSite = args[0].toInt() - 1
-                val newAdmin = Data.game.playerManage.getPlayerArray(playerSite)
-                if (notIsBlank(newAdmin)) {
-                    player.isAdmin = false
-                    newAdmin!!.isAdmin = true
-                    upDataGameData()
-<<<<<<< HEAD
-                    sendSystemMessage("give.ok", player.name)
-                } else {
-                    player.sendSystemMessage(player.getinput("give.noPlayer", player.name))
-=======
-                    sendMessageLocal(player, "give.ok", newAdmin.name)
-                } else {
-                    sendMessageLocal(player, "give.noPlayer")
->>>>>>> fe658ff2
-                }
-            }
-        }
-        handler.register("nosay", "<on/off>", "clientCommands.noSay") { args: Array<String>, player: Player ->
-            player.noSay = "on" == args[0]
-            player.sendSystemMessage(localeUtil.getinput("server.noSay", if (player.noSay) "开启" else "关闭"))
-        }
-        handler.register("am", "<on/off>", "clientCommands.am") { args: Array<String>, player: Player ->
-            if (isAdmin(player)) {
-                Data.game.playerManage.amTeam = "on" == args[0]
-                if (Data.game.playerManage.amTeam) {
-                    Data.game.lockTeam = true
-                    Data.game.playerManage.amYesPlayerTeam()
-                } else {
-                    Data.game.playerManage.amNoPlayerTeam()
-                }
-                player.sendSystemMessage(localeUtil.getinput("server.amTeam", if (Data.game.playerManage.amTeam) "开启" else "关闭"))
-            }
-
-        }
-        handler.register("income", "<income>", "clientCommands.income") { args: Array<String>, player: Player ->
-            if (isAdmin(player)) {
-                if (Data.game.isStartGame) {
-                    player.sendSystemMessage(player.i18NBundle.getinput("err.startGame"))
-                    return@register
-                }
-                Data.game.income = args[0].toFloat()
-                upDataGameData()
-            }
-        }
-        handler.register("status", "clientCommands.status") { _: Array<String>?, player: Player ->
-            player.sendSystemMessage(
-                player.i18NBundle.getinput(
-                    "status.version",
-                    Data.game.playerManage.playerGroup.size,
-                    Data.core.admin.bannedIPs.size,
-                    Data.SERVER_CORE_VERSION,
-                    NetStaticData.RwHps.typeConnect.version
-                )
-            )
-        }
-        handler.register("kick", "<PlayerSerialNumber>", "clientCommands.kick") { args: Array<String>, player: Player ->
-            if (Data.game.isStartGame) {
-                player.sendSystemMessage(player.i18NBundle.getinput("err.startGame"))
-                return@register
-            }
-            if (isAdmin(player)) {
-                if (notIsNumeric(args[0])) {
-                    player.sendSystemMessage(player.i18NBundle.getinput("err.noNumber"))
-                    return@register
-                }
-                val site = args[0].toInt() - 1
-                val kickPlayer = Data.game.playerManage.getPlayerArray(site)
-                if (kickPlayer != null) {
-                    try {
-                        kickPlayer.kickPlayer(localeUtil.getinput("kick.you"),60)
-                    } catch (e: IOException) {
-                        error("[Player] Send Kick Player Error", e)
-                    }
-                }
-            }
-        }
-        handler.register("sync",  "clientCommands.sync") { _: Array<String>?, player: Player ->
-            run {
-                if (Data.game.playerManage.playerGroup.size == 0) {
-                    player.sendSystemMessage("Only one player, Ban Sync")
-                } else {
-                    player.sync()
-                }
-            }
-        }
-        handler.register("summon", "<unitName>", "clientCommands.kick") { args: Array<String>, player: Player ->
-            if (!Data.game.isStartGame) {
-                player.sendSystemMessage(player.i18NBundle.getinput("err.noStartGame"))
-                return@register
-            }
-            if (player.superAdmin) {
-                val unit = args[0]
-                player.sendSystemMessage("请Ping地图需要生成位置")
-                player.addData("Summon", unit)
-            }
-        }
-        handler.register("pause", "clientCommands.pause") { _: Array<String>, player: Player ->
-            if (isAdmin(player)) {
-                if (!Data.game.isStartGame) {
-                    player.sendSystemMessage(player.i18NBundle.getinput("err.noStartGame"))
-                    return@register
-                }
-                Data.game.gamePaused = true
-                Call.sendSystemMessage(player.i18NBundle.getinput("pause.ok"))
-            }
-        }
-        handler.register("unpause", "clientCommands.unpause") { _: Array<String>, player: Player ->
-            if (isAdmin(player)) {
-                if (!Data.game.isStartGame) {
-                    player.sendSystemMessage(player.i18NBundle.getinput("err.noStartGame"))
-                    return@register
-                }
-                Data.game.gamePaused = true
-                Call.sendSystemMessage(player.i18NBundle.getinput("unpause.ok"))
-            }
-        }
-        handler.register("color", "<colorID>","clientCommands.color") { args: Array<String>, player: Player ->
-            if (Data.game.isStartGame) {
-                player.sendSystemMessage(player.i18NBundle.getinput("err.startGame"))
-                return@register
-            }
-
-            if (checkSiteNumb(args[0],player)) {
-                player.color = args[0].toInt() -1
-                sendTeamData()
-            }
-        }
-        handler.register("iunit", "<SerialNumber> <unitID>","clientCommands.iunit") { args: Array<String>, player: Player ->
-            //(type == 1) ? 1 : (type == 2) ? 2 : (type ==3) ? 3 : (type == 4) ? 4 : 100
-            //Call.sendSystemMessage(player.i18NBundle.getinput("unpause.ok"))
-            if (Data.game.isStartGame) {
-                player.sendSystemMessage(player.i18NBundle.getinput("err.startGame"))
-                return@register
-            }
-
-            if (checkSiteNumb(args[0],player)) {
-                val site = args[0].toInt() -1
-                val inPlayer: Player? = Data.game.playerManage.getPlayerArray(site)
-
-                if (inPlayer == null) {
-                    player.sendSystemMessage(player.i18NBundle.getinput("err.player.no.site",site))
-                    return@register
-                }
-
-                inPlayer.startUnit = if (IntStream.of(1,2,3,4,100,101,102,103).anyMatch { it == args[1].toInt() }) args[1].toInt() else 1
-                sendTeamData()
-            }
-        }
-
-
-        handler.register("i", "<i...>", "HIDE") { args: Array<String>?, player: Player ->
-            if (args.contentToString().contains("同步:对象ID:")) {
-                player.sync()
-            }
-        }
-
-        /* QC */
-        handler.register("credits", "<money>", "HIDE") { args: Array<String>, player: Player ->
-            if (isAdmin(player)) {
-                if (notIsNumeric(args[0])) {
-                    player.sendSystemMessage(localeUtil.getinput("err.noNumber"))
-                    return@register
-                }
-                when (args[0].toInt()) {
-                    0 -> Data.game.credits = 1
-                    1000 -> Data.game.credits = 2
-                    2000 -> Data.game.credits = 3
-                    5000 -> Data.game.credits = 4
-                    10000 -> Data.game.credits = 5
-                    50000 -> Data.game.credits = 6
-                    100000 -> Data.game.credits = 7
-                    200000 -> Data.game.credits = 8
-                    4000 -> Data.game.credits = 0
-                    else -> {
-                    }
-                }
-                upDataGameData()
-            }
-        }
-        handler.register("nukes", "<boolean>", "HIDE") { args: Array<String>, player: Player ->
-            if (isAdmin(player)) {
-                Data.game.noNukes = !java.lang.Boolean.parseBoolean(args[0])
-                upDataGameData()
-            }
-        }
-        handler.register("addai", "HIDE") { _: Array<String>?, player: Player ->
-            player.sendSystemMessage(player.i18NBundle.getinput("err.nosupr"))
-            // 给他踢了 (不)
-            //player.kickPlayer(player.i18NBundle.getinput("err.nosupr"),60)
-        }
-        handler.register("fog", "<type>", "HIDE") { args: Array<String>, player: Player ->
-            if (isAdmin(player)) {
-                Data.game.mist = if ("off" == args[0]) 0 else if ("basic" == args[0]) 1 else 2
-                upDataGameData()
-            }
-        }
-        handler.register("sharedcontrol", "<boolean>", "HIDE") { args: Array<String>, player: Player ->
-            if (isAdmin(player)) {
-                Data.game.sharedControl = java.lang.Boolean.parseBoolean(args[0])
-                upDataGameData()
-            }
-        }
-        handler.register("startingunits", "<type>", "HIDE") { args: Array<String>, player: Player ->
-            if (isAdmin(player)) {
-                if (notIsNumeric(args[0])) {
-                    player.sendSystemMessage(player.i18NBundle.getinput("err.noNumber"))
-                    return@register
-                }
-                //Data.game.initUnit = (type == 1) ? 1 : (type == 2) ? 2 : (type ==3) ? 3 : (type == 4) ? 4 : 100;
-                Data.game.initUnit = args[0].toInt()
-                Data.game.playerManage.runPlayerArrayDataRunnable { it?.startUnit = args[0].toInt() }
-                upDataGameData()
-            }
-        }
-        handler.register("start", "clientCommands.start") { _: Array<String>?, player: Player ->
-            if (isAdmin(player)) {
-                Threads.closeTimeTask(CallTimeTask.AutoStartTask)
-
-                if (Threads.containsTimeTask(CallTimeTask.PlayerAfkTask)) {
-                    Threads.closeTimeTask(CallTimeTask.PlayerAfkTask)
-                    Call.sendSystemMessageLocal("afk.clear", player.name)
-                }
-
-                if (Data.config.StartMinPlayerSize != -1 &&
-                    Data.config.StartMinPlayerSize > Data.game.playerManage.playerGroup.size) {
-                    player.sendSystemMessage(player.i18NBundle.getinput("start.playerNo", Data.config.StartMinPlayerSize))
-                    return@register
-                }
-
-                Data.game.isStartGame = true
-
-                if (Data.game.maps.mapData != null) {
-                    Data.game.maps.mapData!!.readMap()
-                }
-
-                val enc = NetStaticData.RwHps.abstractNetPacket.getTeamDataPacket()
-
-                Data.game.playerManage.playerGroup.eachAll { e: Player ->
-                    try {
-                        e.con!!.sendTeamData(enc)
-                        e.con!!.sendStartGame()
-                        e.lastMoveTime = Time.concurrentSecond()
-                    } catch (err: IOException) {
-                        error("Start Error", err)
-                    }
-                }
-                if (Data.game.sharedControl) {
-                    Data.game.playerManage.playerGroup.eachAll { it.sharedControl = true }
-                }
-                Data.game.playerManage.updateControlIdentifier()
-                testPreparationPlayer()
-                Events.fire(GameStartEvent())
-            }
-        }
-        handler.register("t", "<text...>", "clientCommands.t") { args: Array<String>, player: Player ->
-            val response = StringBuilder(args[0])
-            var i = 1
-            val lens = args.size
-            while (i < lens) {
-                response.append(" ").append(args[i])
-                i++
-            }
-            sendTeamMessage(player.team, player, response.toString())
-        }
-        handler.register("surrender", "clientCommands.surrender") { _: Array<String>?, player: Player ->
-            if (Data.game.isStartGame) {
-                // 我放弃了 建议来人修复这个阴间Vote
-				/*if (Data.vote == null) {
-                    if (Vote.testVoet(player)) {
-                        Data.vote = Vote("surrender",player)
-                    } else {
-                        player.sendSystemMessage("[警告] 您正在尝试投降, 如果您确认要进行投票进行投降, 那么 请再点击一次投降")
-                    }
-				} else {
-					Data.vote!!.toVote(player,"y")
-				}*/
-                player.con!!.sendSurrender()
-            } else {
-                player.sendSystemMessage(player.i18NBundle.getinput("err.noStartGame"))
-            }
-        }
-        handler.register("teamlock", "[on/off]","clientCommands.teamlock") { args: Array<String>, player: Player ->
-            if (isAdmin(player)) {
-                Data.game.lockTeam = ("on" == args[0] || "true" == args[0])
-                player.sendSystemMessage(player.i18NBundle.getinput("teamlock.info",Data.game.lockTeam))
-            }
-        }
-        handler.register("killme", "clientCommands.killMe") { _: Array<String>?, player: Player ->
-            if (Data.game.isStartGame) {
-                player.con!!.sendSurrender()
-            } else {
-                player.sendSystemMessage(player.i18NBundle.getinput("err.noStartGame"))
-            }
-        }
-        // TODO Vote
-        /*
-        handler.register("vote", "<gameover/kick> [player-site]", "clientCommands.vote") { args: Array<String>, player: Player ->
-            when (args[0].lowercase(Locale.getDefault())) {
-                "gameover" -> Data.Vote = Vote(player, args[0])
-                "kick" -> if (args.size > 1 && isNumeric(args[1])) {
-                    Data.Vote = Vote(player, args[0], args[1])
-                } else {
-                    player.sendSystemMessage(player.localeUtil.getinput("err.commandError"))
-                }
-                else -> player.sendSystemMessage(player.localeUtil.getinput("err.command"))
-            }
-        }
-
-         */
-        handler.register("move", "<PlayerSerialNumber> <ToSerialNumber> <?>", "HIDE") { args: Array<String>, player: Player ->
-            if (Data.game.isStartGame) {
-                player.sendSystemMessage(player.i18NBundle.getinput("err.startGame"))
-                return@register
-            }
-            if (isAdmin(player)) {
-                if (notIsNumeric(args[0]) && notIsNumeric(args[1]) && notIsNumeric(args[2])) {
-                    player.sendSystemMessage(player.i18NBundle.getinput("err.noNumber"))
-                    return@register
-                }
-                Data.game.playerManage.movePlayerSite(args[0].toInt(),args[1].toInt(),args[2].toInt(),true)
-            }
-        }
-        handler.register("self_move", "<ToSerialNumber> <?>", "HIDE") { args: Array<String>, player: Player ->
-            if (Data.game.isStartGame) {
-                player.sendSystemMessage(player.i18NBundle.getinput("err.startGame"))
-                return@register
-            }
-            if (Data.game.lockTeam) {
-                return@register
-            }
-            if (notIsNumeric(args[0]) && notIsNumeric(args[1])) {
-                player.sendSystemMessage(player.i18NBundle.getinput("err.noNumber"))
-                return@register
-            }
-            Data.game.playerManage.movePlayerSite(player.site+1,args[0].toInt(),args[1].toInt())
-        }
-        handler.register("team", "<PlayerSiteNumber> <ToTeamNumber>", "HIDE") { args: Array<String>, player: Player ->
-            if (Data.game.isStartGame) {
-                player.sendSystemMessage(player.i18NBundle.getinput("err.startGame"))
-                return@register
-            }
-            if (isAdmin(player)) {
-                if (notIsNumeric(args[0]) && notIsNumeric(args[1])) {
-                    player.sendSystemMessage(player.i18NBundle.getinput("err.noNumber"))
-                    return@register
-                }
-                val playerSite = args[0].toInt() - 1
-                val newSite = args[1].toInt() - 1
-                if (playerSite < Data.game.maxPlayer && newSite < Data.game.maxPlayer) {
-                    if (newSite > -1) {
-                        val newTeamPlayer = Data.game.playerManage.getPlayerArray(playerSite)
-                        if (newTeamPlayer != null) {
-                            newTeamPlayer.team = newSite
-                        }
-                    }
-                    sendTeamData()
-                }
-            }
-        }
-        handler.register("self_team", "<ToTeamNumber>", "HIDE") { args: Array<String>, player: Player ->
-            if (Data.game.isStartGame) {
-                player.sendSystemMessage(player.i18NBundle.getinput("err.startGame"))
-                return@register
-            }
-            if (Data.game.lockTeam) {
-                return@register
-            }
-            if (notIsNumeric(args[0])) {
-                player.sendSystemMessage(player.i18NBundle.getinput("err.noNumber"))
-                return@register
-            }
-            val newSite = args[0].toInt() - 1
-            if (newSite < Data.game.maxPlayer) {
-                player.team = newSite
-                sendTeamData()
-            }
-        }
-
-        PluginManage.runRegisterServerClientCommands(handler)
-    }
+/*
+ * Copyright 2020-2022 RW-HPS Team and contributors.
+ *
+ * 此源代码的使用受 GNU AFFERO GENERAL PUBLIC LICENSE version 3 许可证的约束, 可以在以下链接找到该许可证.
+ * Use of this source code is governed by the GNU AGPLv3 license that can be found through the following link.
+ *
+ * https://github.com/RW-HPS/RW-HPS/blob/master/LICENSE
+ */
+
+package cn.rwhps.server.command.server
+
+import cn.rwhps.server.core.Call
+import cn.rwhps.server.core.Call.sendMessageLocal
+import cn.rwhps.server.core.Call.sendSystemMessage
+import cn.rwhps.server.core.Call.sendSystemMessageLocal
+import cn.rwhps.server.core.Call.sendSystemTeamMessageLocal
+import cn.rwhps.server.core.Call.sendTeamData
+import cn.rwhps.server.core.Call.sendTeamMessage
+import cn.rwhps.server.core.Call.testPreparationPlayer
+import cn.rwhps.server.core.Call.upDataGameData
+import cn.rwhps.server.core.thread.CallTimeTask
+import cn.rwhps.server.core.thread.Threads
+import cn.rwhps.server.data.global.Data
+import cn.rwhps.server.data.global.Data.LINE_SEPARATOR
+import cn.rwhps.server.data.global.NetStaticData
+import cn.rwhps.server.data.player.Player
+import cn.rwhps.server.data.plugin.PluginManage
+import cn.rwhps.server.game.GameMaps.MapType
+import cn.rwhps.server.game.event.EventType.GameStartEvent
+import cn.rwhps.server.util.IsUtil.notIsBlank
+import cn.rwhps.server.util.IsUtil.notIsNumeric
+import cn.rwhps.server.util.Time
+import cn.rwhps.server.util.game.CommandHandler
+import cn.rwhps.server.util.game.Events
+import cn.rwhps.server.util.log.Log.error
+import java.io.IOException
+import java.util.concurrent.TimeUnit
+import java.util.concurrent.atomic.AtomicBoolean
+import java.util.concurrent.atomic.AtomicInteger
+import java.util.stream.IntStream
+
+/**
+ * @author RW-HPS/Dr
+ */
+internal class ClientCommands(handler: CommandHandler) {
+    private val localeUtil = Data.i18NBundle
+    private fun isAdmin(player: Player): Boolean {
+        if (player.isAdmin) {
+            return true
+        }
+        player.sendSystemMessage(player.i18NBundle.getinput("err.noAdmin"))
+        return false
+    }
+
+    private fun checkSiteNumb(int: String, player: Player): Boolean {
+        if (notIsNumeric(int)) {
+            player.sendSystemMessage(player.i18NBundle.getinput("err.noNumber"))
+            return false
+        }
+        if (int.toInt() < 0) {
+            player.sendSystemMessage(player.i18NBundle.getinput("err.noInt"))
+            return false
+        }
+        if (int.toInt() > (Data.config.MaxPlayer)) {
+            player.sendSystemMessage(player.i18NBundle.getinput("err.maxPlayer"))
+            return false
+        }
+        return true
+    }
+
+    init {
+        handler.register("help", "clientCommands.help") { _: Array<String>?, player: Player ->
+            val str = StringBuilder(16)
+            for (command in handler.commandList) {
+                if (command.description.startsWith("#")) {
+                    str.append("   ").append(command.text).append(if (command.paramText.isEmpty()) "" else " ")
+                        .append(command.paramText).append(" - ").append(command.description.substring(1))
+                } else {
+                    if ("HIDE" == command.description) {
+                        continue
+                    }
+                    str.append("   ").append(command.text).append(if (command.paramText.isEmpty()) "" else " ")
+                        .append(command.paramText).append(" - ").append(player.i18NBundle.getinput(command.description))
+                        .append(LINE_SEPARATOR)
+                }
+            }
+            player.sendSystemMessage(str.toString())
+        }
+        handler.register("map", "<MapNumber...>", "clientCommands.map") { args: Array<String>, player: Player ->
+            if (isAdmin(player)) {
+                if (Data.game.isStartGame || Data.game.mapLock) {
+                    return@register
+                }
+                val response = StringBuilder(args[0])
+                var i = 1
+                val lens = args.size
+                while (i < lens) {
+                    response.append(" ").append(args[i])
+                    i++
+                }
+                val inputMapName = response.toString().replace("'", "").replace(" ", "").replace("-", "").replace("_", "")
+                val mapPlayer = Data.MapsMap[inputMapName]
+                if (mapPlayer != null) {
+                    val data = mapPlayer.split("@").toTypedArray()
+                    Data.game.maps.mapName = data[0]
+                    Data.game.maps.mapPlayer = data[1]
+                    Data.game.maps.mapType = MapType.defaultMap
+                } else {
+                    if (Data.game.mapsData.size == 0) {
+                        return@register
+                    }
+                    if (notIsNumeric(inputMapName)) {
+                        player.sendSystemMessage(localeUtil.getinput("err.noNumber"))
+                        return@register
+                    }
+                    val name = Data.game.mapsData.keys().toSeq()[inputMapName.toInt()]
+                    val data = Data.game.mapsData[name]
+                    Data.game.maps.mapData = data
+                    Data.game.maps.mapType = data.mapType
+                    Data.game.maps.mapName = name
+                    Data.game.maps.mapPlayer = ""
+                    player.sendSystemMessage(player.i18NBundle.getinput("map.custom.info"))
+                }
+                Call.sendSystemMessage(localeUtil.getinput("map.to",player.name,Data.game.maps.mapName))
+                upDataGameData()
+            }
+        }
+        handler.register("maps", "[page]", "clientCommands.maps") { _: Array<String>?, player: Player ->
+            if (Data.game.isStartGame) {
+                player.sendSystemMessage(localeUtil.getinput("err.startGame"))
+                return@register
+            }
+            if (Data.game.mapsData.size == 0) {
+                return@register
+            }
+            val response = StringBuilder()
+            val i = AtomicInteger(0)
+            response.append(localeUtil.getinput("maps.top"))
+            Data.game.mapsData.keys().forEach { k: String ->
+                response.append(localeUtil.getinput("maps.info", i.get(), k)).append(LINE_SEPARATOR)
+                i.getAndIncrement()
+            }
+            player.sendSystemMessage(response.toString())
+        }
+        handler.register("afk", "clientCommands.afk") { _: Array<String>?, player: Player ->
+            if (!Data.game.isAfk) {
+                player.sendSystemMessage(localeUtil.getinput("ban.comm", "afk"))
+                return@register
+            }
+            if (player.isAdmin) {
+                player.sendSystemMessage(localeUtil.getinput("afk.adminNo"))
+            } else {
+                if (Data.game.isStartGame) {
+                    player.sendSystemMessage(localeUtil.getinput("err.startGame"))
+                    return@register
+                }
+                if (Threads.containsTimeTask(CallTimeTask.PlayerAfkTask)) {
+                    return@register
+                }
+                val admin = AtomicBoolean(true)
+                Data.game.playerManage.playerGroup.eachAllFind({ p: Player -> p.isAdmin },{ _: Player -> admin.set(false) })
+                if (admin.get() && Data.config.OneAdmin) {
+                    player.isAdmin = true
+                    upDataGameData()
+                    sendSystemMessageLocal("afk.end.noAdmin", player.name)
+                    return@register
+                }
+                Threads.newCountdown(CallTimeTask.PlayerAfkTask, 30, TimeUnit.SECONDS) {
+                    Data.game.playerManage.playerGroup.eachAllFind(
+                        { p: Player -> p.isAdmin }) { i: Player ->
+                        i.isAdmin = false
+                        player.isAdmin = true
+                        upDataGameData()
+                        sendSystemMessageLocal("afk.end.ok", player.name)
+                    }
+                }
+                sendSystemMessageLocal("afk.start", player.name)
+            }
+        }
+        handler.register("give", "<PlayerSerialNumber>", "clientCommands.give") { args: Array<String>, player: Player ->
+            if (isAdmin(player)) {
+                if (Data.game.isStartGame) {
+                    player.sendSystemMessage(localeUtil.getinput("err.startGame"))
+                    return@register
+                }
+                if (notIsNumeric(args[0])) {
+                    player.sendSystemMessage(localeUtil.getinput("err.noNumber"))
+                    return@register
+                }
+                val playerSite = args[0].toInt() - 1
+                val newAdmin = Data.game.playerManage.getPlayerArray(playerSite)
+                if (notIsBlank(newAdmin)) {
+                    player.isAdmin = false
+                    newAdmin!!.isAdmin = true
+                    upDataGameData()
+                    sendSystemMessage("give.ok", player.name)
+                } else {
+                    player.sendSystemMessage(player.getinput("give.noPlayer", player.name))
+
+                }
+            }
+        }
+        handler.register("nosay", "<on/off>", "clientCommands.noSay") { args: Array<String>, player: Player ->
+            player.noSay = "on" == args[0]
+            player.sendSystemMessage(localeUtil.getinput("server.noSay", if (player.noSay) "开启" else "关闭"))
+        }
+        handler.register("am", "<on/off>", "clientCommands.am") { args: Array<String>, player: Player ->
+            if (isAdmin(player)) {
+                Data.game.playerManage.amTeam = "on" == args[0]
+                if (Data.game.playerManage.amTeam) {
+                    Data.game.lockTeam = true
+                    Data.game.playerManage.amYesPlayerTeam()
+                } else {
+                    Data.game.playerManage.amNoPlayerTeam()
+                }
+                player.sendSystemMessage(localeUtil.getinput("server.amTeam", if (Data.game.playerManage.amTeam) "开启" else "关闭"))
+            }
+
+        }
+        handler.register("income", "<income>", "clientCommands.income") { args: Array<String>, player: Player ->
+            if (isAdmin(player)) {
+                if (Data.game.isStartGame) {
+                    player.sendSystemMessage(player.i18NBundle.getinput("err.startGame"))
+                    return@register
+                }
+                Data.game.income = args[0].toFloat()
+                upDataGameData()
+            }
+        }
+        handler.register("status", "clientCommands.status") { _: Array<String>?, player: Player ->
+            player.sendSystemMessage(
+                player.i18NBundle.getinput(
+                    "status.version",
+                    Data.game.playerManage.playerGroup.size,
+                    Data.core.admin.bannedIPs.size,
+                    Data.SERVER_CORE_VERSION,
+                    NetStaticData.RwHps.typeConnect.version
+                )
+            )
+        }
+        handler.register("kick", "<PlayerSerialNumber>", "clientCommands.kick") { args: Array<String>, player: Player ->
+            if (Data.game.isStartGame) {
+                player.sendSystemMessage(player.i18NBundle.getinput("err.startGame"))
+                return@register
+            }
+            if (isAdmin(player)) {
+                if (notIsNumeric(args[0])) {
+                    player.sendSystemMessage(player.i18NBundle.getinput("err.noNumber"))
+                    return@register
+                }
+                val site = args[0].toInt() - 1
+                val kickPlayer = Data.game.playerManage.getPlayerArray(site)
+                if (kickPlayer != null) {
+                    try {
+                        kickPlayer.kickPlayer(localeUtil.getinput("kick.you"),60)
+                    } catch (e: IOException) {
+                        error("[Player] Send Kick Player Error", e)
+                    }
+                }
+            }
+        }
+        handler.register("sync",  "clientCommands.sync") { _: Array<String>?, player: Player ->
+            run {
+                if (Data.game.playerManage.playerGroup.size == 0) {
+                    player.sendSystemMessage("Only one player, Ban Sync")
+                } else {
+                    player.sync()
+                }
+            }
+        }
+        handler.register("summon", "<unitName>", "clientCommands.kick") { args: Array<String>, player: Player ->
+            if (!Data.game.isStartGame) {
+                player.sendSystemMessage(player.i18NBundle.getinput("err.noStartGame"))
+                return@register
+            }
+            if (player.superAdmin) {
+                val unit = args[0]
+                player.sendSystemMessage("请Ping地图需要生成位置")
+                player.addData("Summon", unit)
+            }
+        }
+        handler.register("pause", "clientCommands.pause") { _: Array<String>, player: Player ->
+            if (isAdmin(player)) {
+                if (!Data.game.isStartGame) {
+                    player.sendSystemMessage(player.i18NBundle.getinput("err.noStartGame"))
+                    return@register
+                }
+                Data.game.gamePaused = true
+                Call.sendSystemMessage(player.i18NBundle.getinput("pause.ok"))
+            }
+        }
+        handler.register("unpause", "clientCommands.unpause") { _: Array<String>, player: Player ->
+            if (isAdmin(player)) {
+                if (!Data.game.isStartGame) {
+                    player.sendSystemMessage(player.i18NBundle.getinput("err.noStartGame"))
+                    return@register
+                }
+                Data.game.gamePaused = true
+                Call.sendSystemMessage(player.i18NBundle.getinput("unpause.ok"))
+            }
+        }
+        handler.register("color", "<colorID>","clientCommands.color") { args: Array<String>, player: Player ->
+            if (Data.game.isStartGame) {
+                player.sendSystemMessage(player.i18NBundle.getinput("err.startGame"))
+                return@register
+            }
+
+            if (checkSiteNumb(args[0],player)) {
+                player.color = args[0].toInt() -1
+                sendTeamData()
+            }
+        }
+        handler.register("iunit", "<SerialNumber> <unitID>","clientCommands.iunit") { args: Array<String>, player: Player ->
+            //(type == 1) ? 1 : (type == 2) ? 2 : (type ==3) ? 3 : (type == 4) ? 4 : 100
+            //Call.sendSystemMessage(player.i18NBundle.getinput("unpause.ok"))
+            if (Data.game.isStartGame) {
+                player.sendSystemMessage(player.i18NBundle.getinput("err.startGame"))
+                return@register
+            }
+
+            if (checkSiteNumb(args[0],player)) {
+                val site = args[0].toInt() -1
+                val inPlayer: Player? = Data.game.playerManage.getPlayerArray(site)
+
+                if (inPlayer == null) {
+                    player.sendSystemMessage(player.i18NBundle.getinput("err.player.no.site",site))
+                    return@register
+                }
+
+                inPlayer.startUnit = if (IntStream.of(1,2,3,4,100,101,102,103).anyMatch { it == args[1].toInt() }) args[1].toInt() else 1
+                sendTeamData()
+            }
+        }
+
+
+        handler.register("i", "<i...>", "HIDE") { args: Array<String>?, player: Player ->
+            if (args.contentToString().contains("同步:对象ID:")) {
+                player.sync()
+            }
+        }
+
+        /* QC */
+        handler.register("credits", "<money>", "HIDE") { args: Array<String>, player: Player ->
+            if (isAdmin(player)) {
+                if (notIsNumeric(args[0])) {
+                    player.sendSystemMessage(localeUtil.getinput("err.noNumber"))
+                    return@register
+                }
+                when (args[0].toInt()) {
+                    0 -> Data.game.credits = 1
+                    1000 -> Data.game.credits = 2
+                    2000 -> Data.game.credits = 3
+                    5000 -> Data.game.credits = 4
+                    10000 -> Data.game.credits = 5
+                    50000 -> Data.game.credits = 6
+                    100000 -> Data.game.credits = 7
+                    200000 -> Data.game.credits = 8
+                    4000 -> Data.game.credits = 0
+                    else -> {
+                    }
+                }
+                upDataGameData()
+            }
+        }
+        handler.register("nukes", "<boolean>", "HIDE") { args: Array<String>, player: Player ->
+            if (isAdmin(player)) {
+                Data.game.noNukes = !java.lang.Boolean.parseBoolean(args[0])
+                upDataGameData()
+            }
+        }
+        handler.register("addai", "HIDE") { _: Array<String>?, player: Player ->
+            player.sendSystemMessage(player.i18NBundle.getinput("err.nosupr"))
+            // 给他踢了 (不)
+            //player.kickPlayer(player.i18NBundle.getinput("err.nosupr"),60)
+        }
+        handler.register("fog", "<type>", "HIDE") { args: Array<String>, player: Player ->
+            if (isAdmin(player)) {
+                Data.game.mist = if ("off" == args[0]) 0 else if ("basic" == args[0]) 1 else 2
+                upDataGameData()
+            }
+        }
+        handler.register("sharedcontrol", "<boolean>", "HIDE") { args: Array<String>, player: Player ->
+            if (isAdmin(player)) {
+                Data.game.sharedControl = java.lang.Boolean.parseBoolean(args[0])
+                upDataGameData()
+            }
+        }
+        handler.register("startingunits", "<type>", "HIDE") { args: Array<String>, player: Player ->
+            if (isAdmin(player)) {
+                if (notIsNumeric(args[0])) {
+                    player.sendSystemMessage(player.i18NBundle.getinput("err.noNumber"))
+                    return@register
+                }
+                //Data.game.initUnit = (type == 1) ? 1 : (type == 2) ? 2 : (type ==3) ? 3 : (type == 4) ? 4 : 100;
+                Data.game.initUnit = args[0].toInt()
+                Data.game.playerManage.runPlayerArrayDataRunnable { it?.startUnit = args[0].toInt() }
+                upDataGameData()
+            }
+        }
+        handler.register("start", "clientCommands.start") { _: Array<String>?, player: Player ->
+            if (isAdmin(player)) {
+                Threads.closeTimeTask(CallTimeTask.AutoStartTask)
+
+                if (Threads.containsTimeTask(CallTimeTask.PlayerAfkTask)) {
+                    Threads.closeTimeTask(CallTimeTask.PlayerAfkTask)
+                    Call.sendSystemMessageLocal("afk.clear", player.name)
+                }
+
+                if (Data.config.StartMinPlayerSize != -1 &&
+                    Data.config.StartMinPlayerSize > Data.game.playerManage.playerGroup.size) {
+                    player.sendSystemMessage(player.i18NBundle.getinput("start.playerNo", Data.config.StartMinPlayerSize))
+                    return@register
+                }
+
+                Data.game.isStartGame = true
+
+                if (Data.game.maps.mapData != null) {
+                    Data.game.maps.mapData!!.readMap()
+                }
+
+                val enc = NetStaticData.RwHps.abstractNetPacket.getTeamDataPacket()
+
+                Data.game.playerManage.playerGroup.eachAll { e: Player ->
+                    try {
+                        e.con!!.sendTeamData(enc)
+                        e.con!!.sendStartGame()
+                        e.lastMoveTime = Time.concurrentSecond()
+                    } catch (err: IOException) {
+                        error("Start Error", err)
+                    }
+                }
+                if (Data.game.sharedControl) {
+                    Data.game.playerManage.playerGroup.eachAll { it.sharedControl = true }
+                }
+                Data.game.playerManage.updateControlIdentifier()
+                testPreparationPlayer()
+                Events.fire(GameStartEvent())
+            }
+        }
+        handler.register("t", "<text...>", "clientCommands.t") { args: Array<String>, player: Player ->
+            val response = StringBuilder(args[0])
+            var i = 1
+            val lens = args.size
+            while (i < lens) {
+                response.append(" ").append(args[i])
+                i++
+            }
+            sendTeamMessage(player.team, player, response.toString())
+        }
+        handler.register("surrender", "clientCommands.surrender") { _: Array<String>?, player: Player ->
+            if (Data.game.isStartGame) {
+                // 我放弃了 建议来人修复这个阴间Vote
+				/*if (Data.vote == null) {
+                    if (Vote.testVoet(player)) {
+                        Data.vote = Vote("surrender",player)
+                    } else {
+                        player.sendSystemMessage("[警告] 您正在尝试投降, 如果您确认要进行投票进行投降, 那么 请再点击一次投降")
+                    }
+				} else {
+					Data.vote!!.toVote(player,"y")
+				}*/
+                player.con!!.sendSurrender()
+            } else {
+                player.sendSystemMessage(player.i18NBundle.getinput("err.noStartGame"))
+            }
+        }
+        handler.register("teamlock", "[on/off]","clientCommands.teamlock") { args: Array<String>, player: Player ->
+            if (isAdmin(player)) {
+                Data.game.lockTeam = ("on" == args[0] || "true" == args[0])
+                player.sendSystemMessage(player.i18NBundle.getinput("teamlock.info",Data.game.lockTeam))
+            }
+        }
+        handler.register("killme", "clientCommands.killMe") { _: Array<String>?, player: Player ->
+            if (Data.game.isStartGame) {
+                player.con!!.sendSurrender()
+            } else {
+                player.sendSystemMessage(player.i18NBundle.getinput("err.noStartGame"))
+            }
+        }
+        // TODO Vote
+        /*
+        handler.register("vote", "<gameover/kick> [player-site]", "clientCommands.vote") { args: Array<String>, player: Player ->
+            when (args[0].lowercase(Locale.getDefault())) {
+                "gameover" -> Data.Vote = Vote(player, args[0])
+                "kick" -> if (args.size > 1 && isNumeric(args[1])) {
+                    Data.Vote = Vote(player, args[0], args[1])
+                } else {
+                    player.sendSystemMessage(player.localeUtil.getinput("err.commandError"))
+                }
+                else -> player.sendSystemMessage(player.localeUtil.getinput("err.command"))
+            }
+        }
+
+         */
+        handler.register("move", "<PlayerSerialNumber> <ToSerialNumber> <?>", "HIDE") { args: Array<String>, player: Player ->
+            if (Data.game.isStartGame) {
+                player.sendSystemMessage(player.i18NBundle.getinput("err.startGame"))
+                return@register
+            }
+            if (isAdmin(player)) {
+                if (notIsNumeric(args[0]) && notIsNumeric(args[1]) && notIsNumeric(args[2])) {
+                    player.sendSystemMessage(player.i18NBundle.getinput("err.noNumber"))
+                    return@register
+                }
+                Data.game.playerManage.movePlayerSite(args[0].toInt(),args[1].toInt(),args[2].toInt(),true)
+            }
+        }
+        handler.register("self_move", "<ToSerialNumber> <?>", "HIDE") { args: Array<String>, player: Player ->
+            if (Data.game.isStartGame) {
+                player.sendSystemMessage(player.i18NBundle.getinput("err.startGame"))
+                return@register
+            }
+            if (Data.game.lockTeam) {
+                return@register
+            }
+            if (notIsNumeric(args[0]) && notIsNumeric(args[1])) {
+                player.sendSystemMessage(player.i18NBundle.getinput("err.noNumber"))
+                return@register
+            }
+            Data.game.playerManage.movePlayerSite(player.site+1,args[0].toInt(),args[1].toInt())
+        }
+        handler.register("team", "<PlayerSiteNumber> <ToTeamNumber>", "HIDE") { args: Array<String>, player: Player ->
+            if (Data.game.isStartGame) {
+                player.sendSystemMessage(player.i18NBundle.getinput("err.startGame"))
+                return@register
+            }
+            if (isAdmin(player)) {
+                if (notIsNumeric(args[0]) && notIsNumeric(args[1])) {
+                    player.sendSystemMessage(player.i18NBundle.getinput("err.noNumber"))
+                    return@register
+                }
+                val playerSite = args[0].toInt() - 1
+                val newSite = args[1].toInt() - 1
+                if (playerSite < Data.game.maxPlayer && newSite < Data.game.maxPlayer) {
+                    if (newSite > -1) {
+                        val newTeamPlayer = Data.game.playerManage.getPlayerArray(playerSite)
+                        if (newTeamPlayer != null) {
+                            newTeamPlayer.team = newSite
+                        }
+                    }
+                    sendTeamData()
+                }
+            }
+        }
+        handler.register("self_team", "<ToTeamNumber>", "HIDE") { args: Array<String>, player: Player ->
+            if (Data.game.isStartGame) {
+                player.sendSystemMessage(player.i18NBundle.getinput("err.startGame"))
+                return@register
+            }
+            if (Data.game.lockTeam) {
+                return@register
+            }
+            if (notIsNumeric(args[0])) {
+                player.sendSystemMessage(player.i18NBundle.getinput("err.noNumber"))
+                return@register
+            }
+            val newSite = args[0].toInt() - 1
+            if (newSite < Data.game.maxPlayer) {
+                player.team = newSite
+                sendTeamData()
+            }
+        }
+
+        PluginManage.runRegisterServerClientCommands(handler)
+    }
 }