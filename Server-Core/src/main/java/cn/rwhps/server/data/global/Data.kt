/*
 * Copyright 2020-2022 RW-HPS Team and contributors.
 *
 * 此源代码的使用受 GNU AFFERO GENERAL PUBLIC LICENSE version 3 许可证的约束, 可以在以下链接找到该许可证.
 * Use of this source code is governed by the GNU AGPLv3 license that can be found through the following link.
 *
 * https://github.com/RW-HPS/RW-HPS/blob/master/LICENSE
 */

package cn.rwhps.server.data.global

import cn.rwhps.server.command.ex.Vote
import cn.rwhps.server.core.Application
import cn.rwhps.server.data.base.BaseConfig
import cn.rwhps.server.data.base.BaseRelayPublishConfig
import cn.rwhps.server.data.base.BaseTestConfig
import cn.rwhps.server.game.Rules
import cn.rwhps.server.io.output.CompressOutputStream
import cn.rwhps.server.struct.ObjectMap
import cn.rwhps.server.util.I18NBundle
import cn.rwhps.server.util.file.LoadIni
import cn.rwhps.server.util.game.CommandHandler
import java.nio.charset.Charset
import java.nio.charset.StandardCharsets

/**
 * 别问我为什么要把@JvmField和val并排
 * 问就是好看
 * @author RW-HPS/Dr
 */
object Data {
    const val Plugin_Data_Path = "/data"
    const val Plugin_Save_Path = "/data/save"
    const val Plugin_Cache_Path = "/data/cache"
    const val Plugin_Lib_Path = "/data/lib"
    const val Plugin_Log_Path = "/data/log"
    const val Plugin_Maps_Path = "/data/maps"
    const val Plugin_Plugins_Path = "/data/plugins"
    const val Plugin_Mods_Path = "/data/mods"
    val UTF_8: Charset = StandardCharsets.UTF_8
    /*
	 * 插件默认变量
	 */
    /** 自定义包名  */
    const val SERVER_ID = "cn.rwhps.server"
    const val SERVER_ID_RELAY = "cn.rwhps.server.relayCustomMode.Dr"
    const val SERVER_ID_RELAY_GET = "cn.rwhps.server.relayGetUUIDHex.Dr"
<<<<<<< HEAD
    const val SERVER_CORE_VERSION = "6.4.1"
=======
    const val SERVER_CORE_VERSION = "6.4.0"
>>>>>>> fe658ff2
    const val TOPT_KEY = "cn.rwhps.server.topt # RW-HPS Team"
    const val SERVER_RELAY_UUID = "RCN Team & Tiexiu.xyz Core Team"
    /** 单位数据缓存  */
	@JvmField val utilData = CompressOutputStream.getGzipOutputStream("customUnits", false)

    @JvmField val LINE_SEPARATOR: String = System.getProperty("line.separator")

    /** 服务端 客户端命令  */
    @JvmField val SERVER_COMMAND = CommandHandler("")
    @JvmField val CLIENT_COMMAND = CommandHandler("/")
    @JvmField val LOG_COMMAND = CommandHandler("!")
    @JvmField val RELAY_COMMAND = CommandHandler(".")

    /**  */
	@JvmField val MapsMap = ObjectMap<String, String>()

    @JvmField val core = Application()
    @JvmField val i18NBundleMap = ObjectMap<String, I18NBundle>(8)
    @JvmField val urlData: LoadIni = LoadIni(Data::class.java.getResourceAsStream("/URL.ini")!!)

    lateinit var config: BaseConfig
    lateinit var configTest: BaseTestConfig
    lateinit var configRelayPublish: BaseRelayPublishConfig

    /**
     * 可控变量
     */
    lateinit var i18NBundle: I18NBundle
    lateinit var game: Rules

    @JvmField var vote: Vote? = null
    var bindForcibly = false

}<|MERGE_RESOLUTION|>--- conflicted
+++ resolved
@@ -1,86 +1,83 @@
-/*
- * Copyright 2020-2022 RW-HPS Team and contributors.
- *
- * 此源代码的使用受 GNU AFFERO GENERAL PUBLIC LICENSE version 3 许可证的约束, 可以在以下链接找到该许可证.
- * Use of this source code is governed by the GNU AGPLv3 license that can be found through the following link.
- *
- * https://github.com/RW-HPS/RW-HPS/blob/master/LICENSE
- */
-
-package cn.rwhps.server.data.global
-
-import cn.rwhps.server.command.ex.Vote
-import cn.rwhps.server.core.Application
-import cn.rwhps.server.data.base.BaseConfig
-import cn.rwhps.server.data.base.BaseRelayPublishConfig
-import cn.rwhps.server.data.base.BaseTestConfig
-import cn.rwhps.server.game.Rules
-import cn.rwhps.server.io.output.CompressOutputStream
-import cn.rwhps.server.struct.ObjectMap
-import cn.rwhps.server.util.I18NBundle
-import cn.rwhps.server.util.file.LoadIni
-import cn.rwhps.server.util.game.CommandHandler
-import java.nio.charset.Charset
-import java.nio.charset.StandardCharsets
-
-/**
- * 别问我为什么要把@JvmField和val并排
- * 问就是好看
- * @author RW-HPS/Dr
- */
-object Data {
-    const val Plugin_Data_Path = "/data"
-    const val Plugin_Save_Path = "/data/save"
-    const val Plugin_Cache_Path = "/data/cache"
-    const val Plugin_Lib_Path = "/data/lib"
-    const val Plugin_Log_Path = "/data/log"
-    const val Plugin_Maps_Path = "/data/maps"
-    const val Plugin_Plugins_Path = "/data/plugins"
-    const val Plugin_Mods_Path = "/data/mods"
-    val UTF_8: Charset = StandardCharsets.UTF_8
-    /*
-	 * 插件默认变量
-	 */
-    /** 自定义包名  */
-    const val SERVER_ID = "cn.rwhps.server"
-    const val SERVER_ID_RELAY = "cn.rwhps.server.relayCustomMode.Dr"
-    const val SERVER_ID_RELAY_GET = "cn.rwhps.server.relayGetUUIDHex.Dr"
-<<<<<<< HEAD
-    const val SERVER_CORE_VERSION = "6.4.1"
-=======
-    const val SERVER_CORE_VERSION = "6.4.0"
->>>>>>> fe658ff2
-    const val TOPT_KEY = "cn.rwhps.server.topt # RW-HPS Team"
-    const val SERVER_RELAY_UUID = "RCN Team & Tiexiu.xyz Core Team"
-    /** 单位数据缓存  */
-	@JvmField val utilData = CompressOutputStream.getGzipOutputStream("customUnits", false)
-
-    @JvmField val LINE_SEPARATOR: String = System.getProperty("line.separator")
-
-    /** 服务端 客户端命令  */
-    @JvmField val SERVER_COMMAND = CommandHandler("")
-    @JvmField val CLIENT_COMMAND = CommandHandler("/")
-    @JvmField val LOG_COMMAND = CommandHandler("!")
-    @JvmField val RELAY_COMMAND = CommandHandler(".")
-
-    /**  */
-	@JvmField val MapsMap = ObjectMap<String, String>()
-
-    @JvmField val core = Application()
-    @JvmField val i18NBundleMap = ObjectMap<String, I18NBundle>(8)
-    @JvmField val urlData: LoadIni = LoadIni(Data::class.java.getResourceAsStream("/URL.ini")!!)
-
-    lateinit var config: BaseConfig
-    lateinit var configTest: BaseTestConfig
-    lateinit var configRelayPublish: BaseRelayPublishConfig
-
-    /**
-     * 可控变量
-     */
-    lateinit var i18NBundle: I18NBundle
-    lateinit var game: Rules
-
-    @JvmField var vote: Vote? = null
-    var bindForcibly = false
-
+/*
+ * Copyright 2020-2022 RW-HPS Team and contributors.
+ *
+ * 此源代码的使用受 GNU AFFERO GENERAL PUBLIC LICENSE version 3 许可证的约束, 可以在以下链接找到该许可证.
+ * Use of this source code is governed by the GNU AGPLv3 license that can be found through the following link.
+ *
+ * https://github.com/RW-HPS/RW-HPS/blob/master/LICENSE
+ */
+
+package cn.rwhps.server.data.global
+
+import cn.rwhps.server.command.ex.Vote
+import cn.rwhps.server.core.Application
+import cn.rwhps.server.data.base.BaseConfig
+import cn.rwhps.server.data.base.BaseRelayPublishConfig
+import cn.rwhps.server.data.base.BaseTestConfig
+import cn.rwhps.server.game.Rules
+import cn.rwhps.server.io.output.CompressOutputStream
+import cn.rwhps.server.struct.ObjectMap
+import cn.rwhps.server.util.I18NBundle
+import cn.rwhps.server.util.file.LoadIni
+import cn.rwhps.server.util.game.CommandHandler
+import java.nio.charset.Charset
+import java.nio.charset.StandardCharsets
+
+/**
+ * 别问我为什么要把@JvmField和val并排
+ * 问就是好看
+ * @author RW-HPS/Dr
+ */
+object Data {
+    const val Plugin_Data_Path = "/data"
+    const val Plugin_Save_Path = "/data/save"
+    const val Plugin_Cache_Path = "/data/cache"
+    const val Plugin_Lib_Path = "/data/lib"
+    const val Plugin_Log_Path = "/data/log"
+    const val Plugin_Maps_Path = "/data/maps"
+    const val Plugin_Plugins_Path = "/data/plugins"
+    const val Plugin_Mods_Path = "/data/mods"
+    val UTF_8: Charset = StandardCharsets.UTF_8
+    /*
+	 * 插件默认变量
+	 */
+    /** 自定义包名  */
+    const val SERVER_ID = "cn.rwhps.server"
+    const val SERVER_ID_RELAY = "cn.rwhps.server.relayCustomMode.Dr"
+    const val SERVER_ID_RELAY_GET = "cn.rwhps.server.relayGetUUIDHex.Dr"
+    const val SERVER_CORE_VERSION = "6.4.1"
+
+    const val TOPT_KEY = "cn.rwhps.server.topt # RW-HPS Team"
+    const val SERVER_RELAY_UUID = "RCN Team & Tiexiu.xyz Core Team"
+    /** 单位数据缓存  */
+	@JvmField val utilData = CompressOutputStream.getGzipOutputStream("customUnits", false)
+
+    @JvmField val LINE_SEPARATOR: String = System.getProperty("line.separator")
+
+    /** 服务端 客户端命令  */
+    @JvmField val SERVER_COMMAND = CommandHandler("")
+    @JvmField val CLIENT_COMMAND = CommandHandler("/")
+    @JvmField val LOG_COMMAND = CommandHandler("!")
+    @JvmField val RELAY_COMMAND = CommandHandler(".")
+
+    /**  */
+	@JvmField val MapsMap = ObjectMap<String, String>()
+
+    @JvmField val core = Application()
+    @JvmField val i18NBundleMap = ObjectMap<String, I18NBundle>(8)
+    @JvmField val urlData: LoadIni = LoadIni(Data::class.java.getResourceAsStream("/URL.ini")!!)
+
+    lateinit var config: BaseConfig
+    lateinit var configTest: BaseTestConfig
+    lateinit var configRelayPublish: BaseRelayPublishConfig
+
+    /**
+     * 可控变量
+     */
+    lateinit var i18NBundle: I18NBundle
+    lateinit var game: Rules
+
+    @JvmField var vote: Vote? = null
+    var bindForcibly = false
+
 }