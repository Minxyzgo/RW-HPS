/*
 * Copyright 2020-2024 RW-HPS Team and contributors.
 *
 * 此源代码的使用受 GNU AFFERO GENERAL PUBLIC LICENSE version 3 许可证的约束, 可以在以下链接找到该许可证.
 * Use of this source code is governed by the GNU AGPLv3 license that can be found through the following link.
 *
 * https://github.com/RW-HPS/RW-HPS/blob/master/LICENSE
 */

package net.rwhps.server.plugin

import net.rwhps.server.data.bean.internal.BeanPluginInfo
<<<<<<< HEAD
import net.rwhps.server.data.global.Data
import net.rwhps.server.game.player.PlayerHess
=======
import net.rwhps.server.data.player.PlayerHess
>>>>>>> 7f677731
import net.rwhps.server.func.ConsMap
import net.rwhps.server.func.ConsSeq
import net.rwhps.server.func.Prov
import net.rwhps.server.game.GameMaps
import net.rwhps.server.game.enums.GameCommandActions
import net.rwhps.server.game.enums.GameInternalUnits
import net.rwhps.server.game.event.game.ServerGameOverEvent.GameOverData
import net.rwhps.server.game.headless.core.link.AbstractLinkPlayerData
import net.rwhps.server.io.input.SyncByteArrayChannel
import net.rwhps.server.io.output.CompressOutputStream
import net.rwhps.server.io.output.DisableSyncByteArrayOutputStream
import net.rwhps.server.io.output.DynamicPrintStream
import net.rwhps.server.io.packet.Packet
import net.rwhps.server.net.GroupNet
import net.rwhps.server.net.HttpRequestOkHttp
import net.rwhps.server.net.core.ConnectionAgreement
import net.rwhps.server.net.core.DataPermissionStatus
import net.rwhps.server.net.core.IRwHps
import net.rwhps.server.net.core.server.AbstractNetConnectServer
import net.rwhps.server.struct.list.Seq
import net.rwhps.server.struct.map.IntMap
import net.rwhps.server.struct.map.ObjectMap
import net.rwhps.server.struct.map.OrderedMap
import net.rwhps.server.util.file.load.I18NBundle
import net.rwhps.server.util.PacketType
import net.rwhps.server.util.compression.core.AbstractDecoder
import net.rwhps.server.util.file.FakeFileSystem
import net.rwhps.server.util.file.FileUtils
import net.rwhps.server.util.game.command.CommandHandler
import net.rwhps.server.util.inline.ifNullResult
import net.rwhps.server.util.io.IOUtils
import net.rwhps.server.util.log.Log
import org.graalvm.polyglot.Context
import org.graalvm.polyglot.HostAccess
import org.graalvm.polyglot.PolyglotAccess
import org.graalvm.polyglot.Source
import org.graalvm.polyglot.io.FileSystem
import java.io.*
import java.net.URI
import java.nio.ByteBuffer
import java.nio.channels.SeekableByteChannel
import java.nio.file.*
import java.nio.file.attribute.FileAttribute
import java.util.*
import kotlin.io.path.Path

/**
 * 插件全局上下文
 * 主要用于JS插件加载
 *
 * @author RW-HPS/ZeroDegress
 * @author Dr (dr@der.kim)
 */
internal class JavaScriptPluginGlobalContext {
    private val moduleMap = ObjectMap<String, Path>()
    private val javaMap = ObjectMap<String, Path>()
    private val scriptFileSystem = OrderedMap<String, ByteArray>()
    private val modules = ObjectMap<BeanPluginInfo, String>()
    private val fakeFileSystem = FakeFileSystem()
    private val truffleFileSystem = getOnlyReadFileSystem(this.fakeFileSystem)
    private val rwhpsObject = RwHpsJS(this)

    init {
        injectJavaClass<AbstractDecoder>()
        injectJavaClass<AbstractNetConnectServer>()
        injectJavaClass<PlayerHess>()
        injectJavaClass<AbstractLinkPlayerData>()
        injectJavaClass<ConnectionAgreement>()
        injectJavaClass<CompressOutputStream>()
        injectJavaClass<CommandHandler>()
        injectJavaClass<CommandHandler.Command>("Command")
        injectJavaClass<CommandHandler.CommandResponse>("CommandResponse")
        injectJavaClass<CommandHandler.CommandRunner<Any>>("CommandRunner")
        injectJavaClass<CommandHandler.ResponseType>("ResponseType")
        injectJavaClass<ConsMap<Any, Any>>()
        injectJavaClass<ConsSeq<Any>>()
        injectJavaClass<DisableSyncByteArrayOutputStream>()
        injectJavaClass<DataPermissionStatus.ServerStatus>("ServerStatus")
        injectJavaClass<File>()
        injectJavaClass<FileOutputStream>()
        injectJavaClass<FileUtils>()
        injectJavaClass<GameMaps.MapData>("MapData")
        injectJavaClass<GameOverData>()
        injectJavaClass<GameCommandActions>("GameActions")
        injectJavaClass<GameInternalUnits>("GameUnits")
        injectJavaClass<GroupNet>()
        injectJavaClass<I18NBundle>()
        injectJavaClass<IntMap<Any>>()
        injectJavaClass<InputStream>()
        injectJavaClass<InputStreamReader>()
        injectJavaClass<IRwHps.NetType>("NetType")
        injectJavaClass<ObjectMap<Any, Any>>()
        injectJavaClass<OrderedMap<Any, Any>>()
        injectJavaClass<OutputStream>()
        injectJavaClass<Packet>()
        injectJavaClass<PacketType>()
        injectJavaClass<Plugin>()
        injectJavaClass<GetVersion>()
        injectJavaClass<Properties>()
        injectJavaClass<Prov<Any>>()
        injectJavaClass<Base64>()
        injectJavaClass<Log>()
        injectJavaClass<ByteBuffer>()
    }

    /**
     * 注册一个模块，这样在js中可通过"@module"这样的方式引用
     *
     * @param name 模块名称
     * @param main 模块入口文件
     */
    fun registerModule(name: String, main: Path) {
        moduleMap[name] = main
    }

    /**
     * 添加一个ESM插件
     *
     * @param pluginInfo ESM插件JSON数据
     * @param pluginData ESM插件模块所在压缩包的Map格式
     */
    fun addESMPlugin(pluginInfo: BeanPluginInfo, pluginData: OrderedMap<String, ByteArray>) {
        val pluginName = pluginInfo.internalName
        val mainPath = this.fakeFileSystem.getPath("/plugins", pluginName, pluginInfo.main)
        registerModule(pluginName, mainPath)

        pluginData.eachAll { k, v ->
            val path = fakeFileSystem.getPath("/plugins", pluginName, k)
            scriptFileSystem[path.toString()] = v
            fakeFileSystem.addFile(path)
        }

        modules[pluginInfo, pluginName]
    }

    /**
     * 加载全部ESM插件
     *
     * @return 插件加载数据
     */
    fun loadESMPlugins(): Seq<PluginLoadData> {
        // 试加载来检测WASM特性是否启用
        val enableWasm = try {
            Context.newBuilder().allowExperimentalOptions(true).option("js.webassembly", "true").build().getBindings("js")
            true
        } catch (e: Exception) {
            Log.warn("Wasm language load failed, wasm feature disabled.")
            false
        }

        try {
            val cxBuilder = Context.newBuilder().allowExperimentalOptions(true).allowPolyglotAccess(PolyglotAccess.ALL)
                .option("engine.WarnInterpreterOnly", "false").option("js.esm-eval-returns-exports", "true")
<<<<<<< HEAD
                .option("js.webassembly", "true").allowHostAccess(
                        HostAccess.newBuilder()
                            .allowAllClassImplementations(true)
                            .allowAllImplementations(true)
                            .allowPublicAccess(true)
                            .allowArrayAccess(true)
                            .allowListAccess(true)
                            .allowIterableAccess(true)
                            .allowIteratorAccess(true)
=======
            if(enableWasm) {
                cxBuilder.option("js.webassembly", "true")
            }
            val cx = cxBuilder.allowHostAccess(
                        HostAccess.newBuilder().allowAllClassImplementations(true).allowAllImplementations(true).allowPublicAccess(true)
                            .allowArrayAccess(true).allowListAccess(true).allowIterableAccess(true).allowIteratorAccess(true)
>>>>>>> 7f677731
                            .allowMapAccess(true).build()
                )
                .allowHostClassLookup { _ -> true }
                .fileSystem(this.truffleFileSystem)
                .allowIO(true)
                .out(DynamicPrintStream {
                    if (it.isNotBlank()) {
                        Log.clog(it)
                    }
                })
                .err(DynamicPrintStream {
                    if (it.isNotBlank()) {
                        Log.clog(it)
                    }
                })
                .build()
            cx.getBindings("js").putMember("RwHps", rwhpsObject)
            cx.enter()

<<<<<<< HEAD
            var loadScript = ""
            modules.eachAll { pluginInfo, v ->
                loadScript += "export { default as $v } from '${pluginInfo.internalName}';"
                loadScript += Data.LINE_SEPARATOR
            }

            val defaults = cx.eval(Source.newBuilder("js", loadScript, "/work/load.mjs").build())
=======
            val loadedPlugins = mapOf(*modules.map {
                try {
                    val jsPlugin = cx.eval(
                        Source.newBuilder(
                            "js",
                            "export { default as plugin } from '${it.key.name}';",
                            "__load${it.value}.js"
                        ).mimeType("application/javascript+module").build()
                    ).getMember("plugin")
                    Pair(
                        it.value,
                        if(jsPlugin.canExecute()) {
                            jsPlugin.execute()
                        } else { jsPlugin }.`as`(Plugin::class.java)
                    )
                } catch (e: Exception) {
                    Log.error("Load JS Plugin '${it.key.name}' failed: ", e)
                    Pair(it.value, null)
                }
            }.toTypedArray())
>>>>>>> 7f677731

            return Seq<PluginLoadData>().apply {
                modules.eachAll { pluginInfo, v ->
                    val plugin = loadedPlugins[v]
                    if(plugin != null) {
                        this.add(
                            PluginLoadData(
<<<<<<< HEAD
                                    pluginInfo.name,
                                    pluginInfo.internalName,
                                    pluginInfo.author,
                                    pluginInfo.description,
                                    pluginInfo.version,
                                    if (defaults.canExecute()) {
                                        defaults.getMember(v).execute().`as`(Plugin::class.java)
                                    } else {
                                        defaults.getMember(v).`as`(Plugin::class.java)
                                    }
=======
                                pluginInfo.name,
                                pluginInfo.author,
                                pluginInfo.description,
                                pluginInfo.version,
                                plugin
>>>>>>> 7f677731
                            )
                        )
                    }
                }
            }
        } catch (e: Exception) {
            Log.error("JavaScript plugin loading failed: ", e)
        }
        return Seq()
    }

    /**
     * 将指定Java类型注入
     */
    private inline fun <reified T> injectJavaClass(rename: String? = null) {
        val packageName = T::class.java.`package`.name
        val packagePathAll = "/java/$packageName/index.mjs"

        if (!javaMap.containsKey(packageName)) {
            javaMap[packageName] = Path(packagePathAll)
            scriptFileSystem[packagePathAll] = """
                export const ${rename ?: T::class.java.name.split(".").last()} = Java.type('${T::class.java.name}');
            """.trimIndent().toByteArray()
            return
        }

        scriptFileSystem[packagePathAll] = """
            ${String(scriptFileSystem[packagePathAll]!!)}
            export const ${rename ?: T::class.java.name.split(".").last()} = Java.type('${T::class.java.name}');
        """.trimIndent().toByteArray()
    }

    /**
     * RamFileSystem
     *
     * @return FileSystem
     */
    private fun getOnlyReadFileSystem(
        fakeFileSystem: java.nio.file.FileSystem
    ): FileSystem {
        return object: FileSystem {
            override fun parsePath(uri: URI?): Path {
                if (uri == null) {
                    return fakeFileSystem.getPath("/null")
                }
                Log.track(uri.rawPath)
                var toPath = ""
                when (uri.scheme) {
                    "ram" -> toPath += uri.path
                    "plugin" -> {
                        toPath += "/plugins/${uri.host}"
                        if (uri.path.isBlank()) {
                            toPath = moduleMap[uri.host].toString()
                        }
                    }
                    "java" -> toPath += "/java/${uri.host}/index.mjs"
                    "http" -> toPath += "/web/http/${uri.authority}${uri.path}"
                    "https" -> toPath += "/web/https/${uri.authority}${uri.path}"
                    else -> parsePath(uri.rawPath)
                }
                if (uri.query != null) {
                    toPath = toPath.removeSuffix("/") + "/?${uri.query}"
                }
                if (uri.fragment != null) {
                    toPath = toPath.removeSuffix("/") + "/#${uri.fragment}"
                }
                return fakeFileSystem.getPath(toPath)
            }

            override fun parsePath(path: String?): Path {
                if (path == null) {
                    return fakeFileSystem.getPath("/null")
                }
                return if (path.startsWith("../") || path.startsWith("./") || path.startsWith("/")) {
                    fakeFileSystem.getPath(path)
                } else {
                    try {
                        parsePath(URI("plugin://$path"))
                    } catch (e: java.net.URISyntaxException) {
                        fakeFileSystem.getPath("/null")
                    }
                }
            }

            /**
             * checkAccess Ignored, Because the RAM File System does not need it
             * @param path Path
             * @param modes MutableSet<out AccessMode>
             * @param linkOptions Array<out LinkOption?>
             */
            override fun checkAccess(path: Path?, modes: MutableSet<out AccessMode>?, vararg linkOptions: LinkOption?) {
                // Ignored, because the RAM File System does not need it
            }

            /**
             * createDirectory Ignored, Because the RAM File System does not need it
             * @param dir Path
             * @param attrs Array<out FileAttribute<*>?>
             */
            override fun createDirectory(dir: Path?, vararg attrs: FileAttribute<*>?) {
                // Ignored, because the RAM File System does not need it
            }

            /**
             * delete Ignored, Because the RAM File System does not need it
             * @param path Path
             * @return Path
             */
            override fun delete(path: Path?) {
                // Ignored, because the RAM File System does not need it
            }

            override fun newByteChannel(
                path: Path, options: MutableSet<out OpenOption>?, vararg attrs: FileAttribute<*>?
            ): SeekableByteChannel {
                var pathString = path.toString()
                val reg = Regex("^(.+?)(/\\?[^?#]+)?(/#[^#]+)?\$")
                val res = reg.matchEntire(pathString)
                var query = ""
                var fragment = ""
                if (res != null) {
                    pathString = res.groupValues[1]
                    query = res.groupValues[2].removePrefix("/?")
                    fragment = res.groupValues[3].removePrefix("/#")
                }
                val bytes = when {
                    pathString.startsWith("/web") -> {
                        val webReg = Regex("^/web/(https|http)(.+?)(/\\?[^?#]+)?(/#[^#]+)?\$")
                        val webRes = webReg.matchEntire(pathString)
                        if (webRes != null) {
                            val list = webRes.groupValues
                            val uri = "${list[1]}://${list[2]}${list[3].removePrefix("/")}${list[4].removePrefix("/")}"
                            HttpRequestOkHttp.doGet(uri).toByteArray()
                        } else {
                            null
                        }
                    }
                    pathString.matches(Regex("^/plugins/[^/]+\$")) -> scriptFileSystem[moduleMap[pathString.removePrefix(
                            "/plugins/"
                    )].toString()]
                    else -> scriptFileSystem[pathString]
                }
                return SyncByteArrayChannel(
                        when {
                            pathString.startsWith("/web") -> bytes
                            fragment.isBlank() -> when {
                                query.isBlank() -> bytes
                                query == "bytes" -> """
                            const bytes = new Uint8Array(RwHps.readRamBytes('$pathString'));
                            export default bytes;
                            export const url = 'ram://$pathString';
                            export const type = 'bytes';
                        """.trimIndent().encodeToByteArray()
                                query == "text" -> """
                            const text = RwHps.readRamText('$pathString');
                            export default text;
                            export const url = 'ram://$pathString';
                            export const type = 'text';
                        """.trimIndent().encodeToByteArray()
                                query == "json" -> """
                            const json = JSON.parse(RwHps.readRamText('$pathString'));
                            export default json;
                            export const url = 'ram://$pathString';
                            export const type = 'json';
                        """.trimIndent().encodeToByteArray()
                                query == "wasm" -> """
                            const wasm = new WebAssembly.Instance(new WebAssembly.Module(new Uint8Array(RwHps.readRamBytes('$pathString')),{}));
                            export default wasm
                            export const url = 'ram://$pathString';
                            export const type = 'wasm';
                        """.trimIndent().encodeToByteArray()
                                else -> null
                            }
                            else -> null
                        }.ifNullResult(IOUtils.EMPTY_BYTE_ARRAY) { it }, true
                )
            }

            override fun newDirectoryStream(dir: Path?, filter: DirectoryStream.Filter<in Path>?): DirectoryStream<Path> {
                Log.debug("G newDirectoryStream")
                TODO("Not yet implemented")
            }

            /**
             * toAbsolutePath Ignored, Because the RAM File System does not need it
             * @param path Path
             * @return Path
             */
            override fun toAbsolutePath(path: Path): Path {
                return path.toAbsolutePath()
            }

            /**
             * toRealPath Ignored, Because the RAM File System does not need it
             * @param path Path
             * @return Path
             */
            override fun toRealPath(path: Path, vararg linkOptions: LinkOption?): Path {
                return path.toRealPath()
            }

            override fun readAttributes(path: Path?, attributes: String?, vararg options: LinkOption?): MutableMap<String, Any> {
                TODO()
            }
        }
    }

    class RwHpsJS(
        private val context: JavaScriptPluginGlobalContext
    ) {
        fun readRamBytes(path: String): ByteArray? {
            return if (path.startsWith("/")) {
                context.scriptFileSystem[path]
            } else {
                context.scriptFileSystem[context.truffleFileSystem.parsePath(URI(path)).toString()]
            }
        }

        fun readRamText(path: String): String? {
            return if (path.startsWith("/")) {
                context.scriptFileSystem[path]
            } else {
                context.scriptFileSystem[context.truffleFileSystem.parsePath(URI(path)).toString()]
            }?.decodeToString()
        }
    }
}<|MERGE_RESOLUTION|>--- conflicted
+++ resolved
@@ -10,12 +10,8 @@
 package net.rwhps.server.plugin
 
 import net.rwhps.server.data.bean.internal.BeanPluginInfo
-<<<<<<< HEAD
 import net.rwhps.server.data.global.Data
 import net.rwhps.server.game.player.PlayerHess
-=======
-import net.rwhps.server.data.player.PlayerHess
->>>>>>> 7f677731
 import net.rwhps.server.func.ConsMap
 import net.rwhps.server.func.ConsSeq
 import net.rwhps.server.func.Prov
@@ -169,7 +165,6 @@
         try {
             val cxBuilder = Context.newBuilder().allowExperimentalOptions(true).allowPolyglotAccess(PolyglotAccess.ALL)
                 .option("engine.WarnInterpreterOnly", "false").option("js.esm-eval-returns-exports", "true")
-<<<<<<< HEAD
                 .option("js.webassembly", "true").allowHostAccess(
                         HostAccess.newBuilder()
                             .allowAllClassImplementations(true)
@@ -179,14 +174,12 @@
                             .allowListAccess(true)
                             .allowIterableAccess(true)
                             .allowIteratorAccess(true)
-=======
             if(enableWasm) {
                 cxBuilder.option("js.webassembly", "true")
             }
             val cx = cxBuilder.allowHostAccess(
                         HostAccess.newBuilder().allowAllClassImplementations(true).allowAllImplementations(true).allowPublicAccess(true)
                             .allowArrayAccess(true).allowListAccess(true).allowIterableAccess(true).allowIteratorAccess(true)
->>>>>>> 7f677731
                             .allowMapAccess(true).build()
                 )
                 .allowHostClassLookup { _ -> true }
@@ -206,7 +199,6 @@
             cx.getBindings("js").putMember("RwHps", rwhpsObject)
             cx.enter()
 
-<<<<<<< HEAD
             var loadScript = ""
             modules.eachAll { pluginInfo, v ->
                 loadScript += "export { default as $v } from '${pluginInfo.internalName}';"
@@ -214,7 +206,6 @@
             }
 
             val defaults = cx.eval(Source.newBuilder("js", loadScript, "/work/load.mjs").build())
-=======
             val loadedPlugins = mapOf(*modules.map {
                 try {
                     val jsPlugin = cx.eval(
@@ -235,7 +226,6 @@
                     Pair(it.value, null)
                 }
             }.toTypedArray())
->>>>>>> 7f677731
 
             return Seq<PluginLoadData>().apply {
                 modules.eachAll { pluginInfo, v ->
@@ -243,24 +233,16 @@
                     if(plugin != null) {
                         this.add(
                             PluginLoadData(
-<<<<<<< HEAD
-                                    pluginInfo.name,
-                                    pluginInfo.internalName,
-                                    pluginInfo.author,
-                                    pluginInfo.description,
-                                    pluginInfo.version,
-                                    if (defaults.canExecute()) {
-                                        defaults.getMember(v).execute().`as`(Plugin::class.java)
-                                    } else {
-                                        defaults.getMember(v).`as`(Plugin::class.java)
-                                    }
-=======
                                 pluginInfo.name,
+                                pluginInfo.internalName,
                                 pluginInfo.author,
                                 pluginInfo.description,
                                 pluginInfo.version,
-                                plugin
->>>>>>> 7f677731
+                                if (defaults.canExecute()) {
+                                    defaults.getMember(v).execute().`as`(Plugin::class.java)
+                                } else {
+                                    defaults.getMember(v).`as`(Plugin::class.java)
+                                }
                             )
                         )
                     }
